# ----------------------------------------------------------------------
#   LAMMPS - Large-scale Atomic/Molecular Massively Parallel Simulator
#   https://www.lammps.org/ Sandia National Laboratories
#   Steve Plimpton, sjplimp@sandia.gov
#
#   Copyright (2003) Sandia Corporation.  Under the terms of Contract
#   DE-AC04-94AL85000 with Sandia Corporation, the U.S. Government retains
#   certain rights in this software.  This software is distributed under
#   the GNU General Public License.
#
#   See the README file in the top-level LAMMPS directory.
# -------------------------------------------------------------------------
# Python wrapper for the LAMMPS library via ctypes

# for python2/3 compatibility

from __future__ import print_function

import os
import sys
from ctypes import *                    # lgtm [py/polluting-import]
from os.path import dirname,abspath,join
from inspect import getsourcefile

from .constants import *                # lgtm [py/polluting-import]
from .data import *                     # lgtm [py/polluting-import]

# -------------------------------------------------------------------------

class MPIAbortException(Exception):
  def __init__(self, message):
    self.message = message

  def __str__(self):
    return repr(self.message)

# -------------------------------------------------------------------------

class ExceptionCheck:
  """Utility class to rethrow LAMMPS C++ exceptions as Python exceptions"""
  def __init__(self, lmp):
    self.lmp = lmp

  def __enter__(self):
    pass

  def __exit__(self, exc_type, exc_value, traceback):
    if self.lmp.has_exceptions and self.lmp.lib.lammps_has_error(self.lmp.lmp):
      raise self.lmp._lammps_exception

# -------------------------------------------------------------------------

class lammps(object):
  """Create an instance of the LAMMPS Python class.

  .. _mpi4py_docs: https://mpi4py.readthedocs.io/

  This is a Python wrapper class that exposes the LAMMPS C-library
  interface to Python.  It either requires that LAMMPS has been compiled
  as shared library which is then dynamically loaded via the ctypes
  Python module or that this module called from a Python function that
  is called from a Python interpreter embedded into a LAMMPS executable,
  for example through the :doc:`python invoke <python>` command.
  When the class is instantiated it calls the :cpp:func:`lammps_open`
  function of the LAMMPS C-library interface, which in
  turn will create an instance of the :cpp:class:`LAMMPS <LAMMPS_NS::LAMMPS>`
  C++ class.  The handle to this C++ class is stored internally
  and automatically passed to the calls to the C library interface.

  :param name: "machine" name of the shared LAMMPS library ("mpi" loads ``liblammps_mpi.so``, "" loads ``liblammps.so``)
  :type  name: string
  :param cmdargs: list of command line arguments to be passed to the :cpp:func:`lammps_open` function.  The executable name is automatically added.
  :type  cmdargs: list
  :param ptr: pointer to a LAMMPS C++ class instance when called from an embedded Python interpreter.  None means load symbols from shared library.
  :type  ptr: pointer
  :param comm: MPI communicator (as provided by `mpi4py <mpi4py_docs_>`_). ``None`` means use ``MPI_COMM_WORLD`` implicitly.
  :type  comm: MPI_Comm
  """

  # -------------------------------------------------------------------------
  # create an instance of LAMMPS

  def __init__(self,name='',cmdargs=None,ptr=None,comm=None):
    self.comm = comm
    self.opened = 0

    # determine module file location

    modpath = dirname(abspath(getsourcefile(lambda:0)))
    # for windows installers the shared library is in a different folder
    winpath = abspath(os.path.join(modpath,'..','..','bin'))
    self.lib = None
    self.lmp = None

    # if a pointer to a LAMMPS object is handed in
    # when being called from a Python interpreter
    # embedded into a LAMMPS executable, all library
    # symbols should already be available so we do not
    # load a shared object.

    try:
      if ptr: self.lib = CDLL("",RTLD_GLOBAL)
<<<<<<< HEAD
    except:                             # lgtm [py/catch-base-exception]
=======
    except OSError:
>>>>>>> 2463c2dd
      self.lib = None

    # load liblammps.so unless name is given
    #   if name = "g++", load liblammps_g++.so
    # try loading the LAMMPS shared object from the location
    #   of the lammps package with an absolute path,
    #   so that LD_LIBRARY_PATH does not need to be set for regular install
    # fall back to loading with a relative path,
    #   typically requires LD_LIBRARY_PATH to be set appropriately
    # guess shared library extension based on OS, if not inferred from actual file

    if any([f.startswith('liblammps') and f.endswith('.dylib')
            for f in os.listdir(modpath)]):
      lib_ext = ".dylib"
    elif any([f.startswith('liblammps') and f.endswith('.dll')
              for f in os.listdir(modpath)]):
      lib_ext = ".dll"
    elif os.path.exists(winpath) and any([f.startswith('liblammps') and f.endswith('.dll')
                  for f in os.listdir(winpath)]):
      lib_ext = ".dll"
      modpath = winpath
    else:
      import platform
      if platform.system() == "Darwin":
        lib_ext = ".dylib"
      elif platform.system() == "Windows":
        lib_ext = ".dll"
      else:
        lib_ext = ".so"

    if not self.lib:
      if name:
        libpath = join(modpath,"liblammps_%s" % name + lib_ext)
      else:
        libpath = join(modpath,"liblammps" + lib_ext)
      if not os.path.isfile(libpath):
        if name:
          libpath = "liblammps_%s" % name + lib_ext
        else:
          libpath = "liblammps" + lib_ext
      self.lib = CDLL(libpath,RTLD_GLOBAL)

    # declare all argument and return types for all library methods here.
    # exceptions are where the arguments depend on certain conditions and
    # then are defined where the functions are used.
    self.lib.lammps_extract_setting.argtypes = [c_void_p, c_char_p]
    self.lib.lammps_extract_setting.restype = c_int

    # set default types
    # needed in later declarations
    self.c_bigint = get_ctypes_int(self.extract_setting("bigint"))
    self.c_tagint = get_ctypes_int(self.extract_setting("tagint"))
    self.c_imageint = get_ctypes_int(self.extract_setting("imageint"))

    self.lib.lammps_open.restype = c_void_p
    self.lib.lammps_open_no_mpi.restype = c_void_p
    self.lib.lammps_close.argtypes = [c_void_p]
    self.lib.lammps_free.argtypes = [c_void_p]

    self.lib.lammps_file.argtypes = [c_void_p, c_char_p]
    self.lib.lammps_file.restype = None

    self.lib.lammps_command.argtypes = [c_void_p, c_char_p]
    self.lib.lammps_command.restype = c_char_p
    self.lib.lammps_commands_list.restype = None
    self.lib.lammps_commands_string.argtypes = [c_void_p, c_char_p]
    self.lib.lammps_commands_string.restype = None

    self.lib.lammps_get_natoms.argtypes = [c_void_p]
    self.lib.lammps_get_natoms.restype = c_double
    self.lib.lammps_extract_box.argtypes = \
      [c_void_p,POINTER(c_double),POINTER(c_double),
       POINTER(c_double),POINTER(c_double),POINTER(c_double),
       POINTER(c_int),POINTER(c_int)]
    self.lib.lammps_extract_box.restype = None

    self.lib.lammps_reset_box.argtypes = \
      [c_void_p,POINTER(c_double),POINTER(c_double),c_double,c_double,c_double]
    self.lib.lammps_reset_box.restype = None

    self.lib.lammps_gather_atoms.argtypes = \
      [c_void_p,c_char_p,c_int,c_int,c_void_p]
    self.lib.lammps_gather_atoms.restype = None

    self.lib.lammps_gather_atoms_concat.argtypes = \
      [c_void_p,c_char_p,c_int,c_int,c_void_p]
    self.lib.lammps_gather_atoms_concat.restype = None

    self.lib.lammps_gather_atoms_subset.argtypes = \
      [c_void_p,c_char_p,c_int,c_int,c_int,POINTER(c_int),c_void_p]
    self.lib.lammps_gather_atoms_subset.restype = None

    self.lib.lammps_scatter_atoms.argtypes = \
      [c_void_p,c_char_p,c_int,c_int,c_void_p]
    self.lib.lammps_scatter_atoms.restype = None

    self.lib.lammps_scatter_atoms_subset.argtypes = \
      [c_void_p,c_char_p,c_int,c_int,c_int,POINTER(c_int),c_void_p]
    self.lib.lammps_scatter_atoms_subset.restype = None

    self.lib.lammps_gather.argtypes = \
      [c_void_p,c_char_p,c_int,c_int,c_void_p]
    self.lib.lammps_gather.restype = None

    self.lib.lammps_gather_concat.argtypes = \
      [c_void_p,c_char_p,c_int,c_int,c_void_p]
    self.lib.lammps_gather_concat.restype = None

    self.lib.lammps_gather_subset.argtypes = \
      [c_void_p,c_char_p,c_int,c_int,c_int,POINTER(c_int),c_void_p]
    self.lib.lammps_gather_subset.restype = None

    self.lib.lammps_scatter.argtypes = \
      [c_void_p,c_char_p,c_int,c_int,c_void_p]
    self.lib.lammps_scatter.restype = None

    self.lib.lammps_scatter_subset.argtypes = \
      [c_void_p,c_char_p,c_int,c_int,c_int,POINTER(c_int),c_void_p]
    self.lib.lammps_scatter_subset.restype = None


    self.lib.lammps_find_pair_neighlist.argtypes = [c_void_p, c_char_p, c_int, c_int, c_int]
    self.lib.lammps_find_pair_neighlist.restype  = c_int

    self.lib.lammps_find_fix_neighlist.argtypes = [c_void_p, c_char_p, c_int]
    self.lib.lammps_find_fix_neighlist.restype  = c_int

    self.lib.lammps_find_compute_neighlist.argtypes = [c_void_p, c_char_p, c_int]
    self.lib.lammps_find_compute_neighlist.restype  = c_int

    self.lib.lammps_neighlist_num_elements.argtypes = [c_void_p, c_int]
    self.lib.lammps_neighlist_num_elements.restype  = c_int

    self.lib.lammps_neighlist_element_neighbors.argtypes = [c_void_p, c_int, c_int, POINTER(c_int), POINTER(c_int), POINTER(POINTER(c_int))]
    self.lib.lammps_neighlist_element_neighbors.restype  = None

    self.lib.lammps_is_running.argtypes = [c_void_p]
    self.lib.lammps_is_running.restype = c_int

    self.lib.lammps_force_timeout.argtypes = [c_void_p]

    self.lib.lammps_has_error.argtypes = [c_void_p]
    self.lib.lammps_has_error.restype = c_int

    self.lib.lammps_get_last_error_message.argtypes = [c_void_p, c_char_p, c_int]
    self.lib.lammps_get_last_error_message.restype = c_int

    self.lib.lammps_extract_global.argtypes = [c_void_p, c_char_p]
    self.lib.lammps_extract_global_datatype.argtypes = [c_void_p, c_char_p]
    self.lib.lammps_extract_global_datatype.restype = c_int
    self.lib.lammps_extract_compute.argtypes = [c_void_p, c_char_p, c_int, c_int]

    self.lib.lammps_get_thermo.argtypes = [c_void_p, c_char_p]
    self.lib.lammps_get_thermo.restype = c_double

    self.lib.lammps_encode_image_flags.restype = self.c_imageint

    self.lib.lammps_config_package_name.argtypes = [c_int, c_char_p, c_int]
    self.lib.lammps_config_accelerator.argtypes = [c_char_p, c_char_p, c_char_p]

    self.lib.lammps_set_variable.argtypes = [c_void_p, c_char_p, c_char_p]

    self.lib.lammps_has_style.argtypes = [c_void_p, c_char_p, c_char_p]

    self.lib.lammps_style_count.argtypes = [c_void_p, c_char_p]

    self.lib.lammps_style_name.argtypes = [c_void_p, c_char_p, c_int, c_char_p, c_int]

    self.lib.lammps_has_id.argtypes = [c_void_p, c_char_p, c_char_p]

    self.lib.lammps_id_count.argtypes = [c_void_p, c_char_p]

    self.lib.lammps_id_name.argtypes = [c_void_p, c_char_p, c_int, c_char_p, c_int]

    self.lib.lammps_plugin_count.argtypes = [ ]
    self.lib.lammps_plugin_name.argtypes = [c_int, c_char_p, c_char_p, c_int]

    self.lib.lammps_version.argtypes = [c_void_p]

    self.lib.lammps_get_os_info.argtypes = [c_char_p, c_int]
    self.lib.lammps_get_gpu_device_info.argtypes = [c_char_p, c_int]

    self.lib.lammps_get_mpi_comm.argtypes = [c_void_p]

    self.lib.lammps_decode_image_flags.argtypes = [self.c_imageint, POINTER(c_int*3)]

    self.lib.lammps_extract_atom.argtypes = [c_void_p, c_char_p]
    self.lib.lammps_extract_atom_datatype.argtypes = [c_void_p, c_char_p]
    self.lib.lammps_extract_atom_datatype.restype = c_int

    self.lib.lammps_extract_fix.argtypes = [c_void_p, c_char_p, c_int, c_int, c_int, c_int]

    self.lib.lammps_extract_variable.argtypes = [c_void_p, c_char_p, c_char_p]

    # TODO: NOT IMPLEMENTED IN PYTHON WRAPPER
    self.lib.lammps_fix_external_set_energy_global = [c_void_p, c_char_p, c_double]
    self.lib.lammps_fix_external_set_virial_global = [c_void_p, c_char_p, POINTER(c_double)]

    # detect if Python is using a version of mpi4py that can pass communicators
    # only needed if LAMMPS has been compiled with MPI support.
    self.has_mpi4py = False
    if self.has_mpi_support:
      try:
        from mpi4py import __version__ as mpi4py_version
        # tested to work with mpi4py versions 2 and 3
        self.has_mpi4py = mpi4py_version.split('.')[0] in ['2','3']
<<<<<<< HEAD
      except:                           # lgtm [py/catch-base-exception]
=======
      except ImportError:
>>>>>>> 2463c2dd
        # ignore failing import
        pass

    # if no ptr provided, create an instance of LAMMPS
    #   we can pass an MPI communicator from mpi4py v2.0.0 and later
    #   no_mpi call lets LAMMPS use MPI_COMM_WORLD
    #   cargs = array of C strings from args
    # if ptr, then are embedding Python in LAMMPS input script
    #   ptr is the desired instance of LAMMPS
    #   just convert it to ctypes ptr and store in self.lmp

    if not ptr:

      # with mpi4py v2+, we can pass MPI communicators to LAMMPS
      # need to adjust for type of MPI communicator object
      # allow for int (like MPICH) or void* (like OpenMPI)
      if self.has_mpi_support and self.has_mpi4py:
        from mpi4py import MPI
        self.MPI = MPI

      if comm:
        if not self.has_mpi_support:
          raise Exception('LAMMPS not compiled with real MPI library')
        if not self.has_mpi4py:
          raise Exception('Python mpi4py version is not 2 or 3')
        if self.MPI._sizeof(self.MPI.Comm) == sizeof(c_int):
          MPI_Comm = c_int
        else:
          MPI_Comm = c_void_p

        # Detect whether LAMMPS and mpi4py definitely use different MPI libs
        if sizeof(MPI_Comm) != self.lib.lammps_config_has_mpi_support():
          raise Exception('Inconsistent MPI library in LAMMPS and mpi4py')

        narg = 0
        cargs = None
        if cmdargs:
          cmdargs.insert(0,"lammps")
          narg = len(cmdargs)
          for i in range(narg):
            if type(cmdargs[i]) is str:
              cmdargs[i] = cmdargs[i].encode()
          cargs = (c_char_p*narg)(*cmdargs)
          self.lib.lammps_open.argtypes = [c_int, c_char_p*narg, \
                                           MPI_Comm, c_void_p]
        else:
          self.lib.lammps_open.argtypes = [c_int, c_char_p, \
                                           MPI_Comm, c_void_p]

        self.opened = 1
        comm_ptr = self.MPI._addressof(comm)
        comm_val = MPI_Comm.from_address(comm_ptr)
        self.lmp = c_void_p(self.lib.lammps_open(narg,cargs,comm_val,None))

      else:
        if self.has_mpi4py and self.has_mpi_support:
          self.comm = self.MPI.COMM_WORLD
        self.opened = 1
        if cmdargs:
          cmdargs.insert(0,"lammps")
          narg = len(cmdargs)
          for i in range(narg):
            if type(cmdargs[i]) is str:
              cmdargs[i] = cmdargs[i].encode()
          cargs = (c_char_p*narg)(*cmdargs)
          self.lib.lammps_open_no_mpi.argtypes = [c_int, c_char_p*narg, \
                                                  c_void_p]
          self.lmp = c_void_p(self.lib.lammps_open_no_mpi(narg,cargs,None))
        else:
          self.lib.lammps_open_no_mpi.argtypes = [c_int, c_char_p, c_void_p]
          self.lmp = c_void_p(self.lib.lammps_open_no_mpi(0,None,None))

    else:
      # magic to convert ptr to ctypes ptr
      if sys.version_info >= (3, 0):
        # Python 3 (uses PyCapsule API)
        pythonapi.PyCapsule_GetPointer.restype = c_void_p
        pythonapi.PyCapsule_GetPointer.argtypes = [py_object, c_char_p]
        self.lmp = c_void_p(pythonapi.PyCapsule_GetPointer(ptr, None))
      else:
        # Python 2 (uses PyCObject API)
        pythonapi.PyCObject_AsVoidPtr.restype = c_void_p
        pythonapi.PyCObject_AsVoidPtr.argtypes = [py_object]
        self.lmp = c_void_p(pythonapi.PyCObject_AsVoidPtr(ptr))

    # optional numpy support (lazy loading)
    self._numpy = None

    self._installed_packages = None
    self._available_styles = None

    # check if liblammps version matches the installed python module version
    # but not for in-place usage, i.e. when the version is 0
    import lammps
    if lammps.__version__ > 0 and lammps.__version__ != self.lib.lammps_version(self.lmp):
        raise(AttributeError("LAMMPS Python module installed for LAMMPS version %d, but shared library is version %d" \
                % (lammps.__version__, self.lib.lammps_version(self.lmp))))

    # add way to insert Python callback for fix external
    self.callback = {}
    self.FIX_EXTERNAL_CALLBACK_FUNC = CFUNCTYPE(None, py_object, self.c_bigint, c_int, POINTER(self.c_tagint), POINTER(POINTER(c_double)), POINTER(POINTER(c_double)))
    self.lib.lammps_set_fix_external_callback.argtypes = [c_void_p, c_char_p, self.FIX_EXTERNAL_CALLBACK_FUNC, py_object]
    self.lib.lammps_set_fix_external_callback.restype = None

  # -------------------------------------------------------------------------
  # shut-down LAMMPS instance

  def __del__(self):
    self.close()

  # -------------------------------------------------------------------------
  # context manager implementation

  def __enter__(self):
    return self

  def __exit__(self, ex_type, ex_value, ex_traceback):
    self.close()

  # -------------------------------------------------------------------------

  @property
  def numpy(self):
    """ Return object to access numpy versions of API

    It provides alternative implementations of API functions that
    return numpy arrays instead of ctypes pointers. If numpy is not installed,
    accessing this property will lead to an ImportError.

    :return: instance of numpy wrapper object
    :rtype: numpy_wrapper
    """
    if not self._numpy:
      from .numpy_wrapper import numpy_wrapper
      self._numpy = numpy_wrapper(self)
    return self._numpy

  # -------------------------------------------------------------------------

  def close(self):
    """Explicitly delete a LAMMPS instance through the C-library interface.

    This is a wrapper around the :cpp:func:`lammps_close` function of the C-library interface.
    """
    if self.lmp and self.opened:
      self.lib.lammps_close(self.lmp)
    self.lmp = None
    self.opened = 0

  # -------------------------------------------------------------------------

  def finalize(self):
    """Shut down the MPI communication through the library interface by calling :cpp:func:`lammps_finalize`.
    """
    self.close()
    self.lib.lammps_finalize()

  # -------------------------------------------------------------------------

  def version(self):
    """Return a numerical representation of the LAMMPS version in use.

    This is a wrapper around the :cpp:func:`lammps_version` function of the C-library interface.

    :return: version number
    :rtype:  int
    """
    return self.lib.lammps_version(self.lmp)

  # -------------------------------------------------------------------------

  def get_os_info(self):
    """Return a string with information about the OS and compiler runtime

    This is a wrapper around the :cpp:func:`lammps_get_os_info` function of the C-library interface.

    :return: OS info string
    :rtype:  string
    """

    sb = create_string_buffer(512)
    self.lib.lammps_get_os_info(sb,512)
    return sb.value.decode()

  # -------------------------------------------------------------------------

  def get_mpi_comm(self):
    """Get the MPI communicator in use by the current LAMMPS instance

    This is a wrapper around the :cpp:func:`lammps_get_mpi_comm` function
    of the C-library interface.  It will return ``None`` if either the
    LAMMPS library was compiled without MPI support or the mpi4py
    Python module is not available.

    :return: MPI communicator
    :rtype:  MPI_Comm
    """

    if self.has_mpi4py and self.has_mpi_support:
        from mpi4py import MPI
        f_comm = self.lib.lammps_get_mpi_comm(self.lmp)
        c_comm = MPI.Comm.f2py(f_comm)
        return c_comm
    else:
        return None

  # -------------------------------------------------------------------------

  @property
  def _lammps_exception(self):
    sb = create_string_buffer(100)
    error_type = self.lib.lammps_get_last_error_message(self.lmp, sb, 100)
    error_msg = sb.value.decode().strip()

    if error_type == 2:
      return MPIAbortException(error_msg)
    return Exception(error_msg)

  # -------------------------------------------------------------------------

  def file(self, path):
    """Read LAMMPS commands from a file.

    This is a wrapper around the :cpp:func:`lammps_file` function of the C-library interface.
    It will open the file with the name/path `file` and process the LAMMPS commands line by line until
    the end. The function will return when the end of the file is reached.

    :param path: Name of the file/path with LAMMPS commands
    :type path:  string
    """
    if path: path = path.encode()
    else: return

    with ExceptionCheck(self):
      self.lib.lammps_file(self.lmp, path)

  # -------------------------------------------------------------------------

  def command(self,cmd):
    """Process a single LAMMPS input command from a string.

    This is a wrapper around the :cpp:func:`lammps_command`
    function of the C-library interface.

    :param cmd: a single lammps command
    :type cmd:  string
    """
    if cmd: cmd = cmd.encode()
    else: return

    with ExceptionCheck(self):
      self.lib.lammps_command(self.lmp,cmd)

  # -------------------------------------------------------------------------

  def commands_list(self,cmdlist):
    """Process multiple LAMMPS input commands from a list of strings.

    This is a wrapper around the
    :cpp:func:`lammps_commands_list` function of
    the C-library interface.

    :param cmdlist: a single lammps command
    :type cmdlist:  list of strings
    """
    cmds = [x.encode() for x in cmdlist if type(x) is str]
    narg = len(cmdlist)
    args = (c_char_p * narg)(*cmds)
    self.lib.lammps_commands_list.argtypes = [c_void_p, c_int, c_char_p * narg]

    with ExceptionCheck(self):
      self.lib.lammps_commands_list(self.lmp,narg,args)

  # -------------------------------------------------------------------------

  def commands_string(self,multicmd):
    """Process a block of LAMMPS input commands from a string.

    This is a wrapper around the
    :cpp:func:`lammps_commands_string`
    function of the C-library interface.

    :param multicmd: text block of lammps commands
    :type multicmd:  string
    """
    if type(multicmd) is str: multicmd = multicmd.encode()

    with ExceptionCheck(self):
      self.lib.lammps_commands_string(self.lmp,c_char_p(multicmd))

  # -------------------------------------------------------------------------

  def get_natoms(self):
    """Get the total number of atoms in the LAMMPS instance.

    Will be precise up to 53-bit signed integer due to the
    underlying :cpp:func:`lammps_get_natoms` function returning a double.

    :return: number of atoms
    :rtype: int
    """
    return int(self.lib.lammps_get_natoms(self.lmp))

  # -------------------------------------------------------------------------

  def extract_box(self):
    """Extract simulation box parameters

    This is a wrapper around the :cpp:func:`lammps_extract_box` function
    of the C-library interface.  Unlike in the C function, the result is
    returned as a list.

    :return: list of the extracted data: boxlo, boxhi, xy, yz, xz, periodicity, box_change
    :rtype: [ 3*double, 3*double, double, double, 3*int, int]
    """
    boxlo = (3*c_double)()
    boxhi = (3*c_double)()
    xy = c_double()
    yz = c_double()
    xz = c_double()
    periodicity = (3*c_int)()
    box_change = c_int()

    with ExceptionCheck(self):
      self.lib.lammps_extract_box(self.lmp,boxlo,boxhi,
                                  byref(xy),byref(yz),byref(xz),
                                  periodicity,byref(box_change))

    boxlo = boxlo[:3]
    boxhi = boxhi[:3]
    xy = xy.value
    yz = yz.value
    xz = xz.value
    periodicity = periodicity[:3]
    box_change = box_change.value

    return boxlo,boxhi,xy,yz,xz,periodicity,box_change

  # -------------------------------------------------------------------------

  def reset_box(self,boxlo,boxhi,xy,yz,xz):
    """Reset simulation box parameters

    This is a wrapper around the :cpp:func:`lammps_reset_box` function
    of the C-library interface.

    :param boxlo: new lower box boundaries
    :type boxlo: list of 3 floating point numbers
    :param boxhi: new upper box boundaries
    :type boxhi: list of 3 floating point numbers
    :param xy: xy tilt factor
    :type xy: float
    :param yz: yz tilt factor
    :type yz: float
    :param xz: xz tilt factor
    :type xz: float
    """
    cboxlo = (3*c_double)(*boxlo)
    cboxhi = (3*c_double)(*boxhi)
    with ExceptionCheck(self):
      self.lib.lammps_reset_box(self.lmp,cboxlo,cboxhi,xy,yz,xz)

  # -------------------------------------------------------------------------

  def get_thermo(self,name):
    """Get current value of a thermo keyword

    This is a wrapper around the :cpp:func:`lammps_get_thermo`
    function of the C-library interface.

    :param name: name of thermo keyword
    :type name: string
    :return: value of thermo keyword
    :rtype: double or None
    """
    if name: name = name.encode()
    else: return None

    with ExceptionCheck(self):
      return self.lib.lammps_get_thermo(self.lmp,name)

  # -------------------------------------------------------------------------

  def extract_setting(self, name):
    """Query LAMMPS about global settings that can be expressed as an integer.

    This is a wrapper around the :cpp:func:`lammps_extract_setting`
    function of the C-library interface.  Its documentation includes
    a list of the supported keywords.

    :param name: name of the setting
    :type name:  string
    :return: value of the setting
    :rtype: int
    """
    if name: name = name.encode()
    else: return None
    return int(self.lib.lammps_extract_setting(self.lmp,name))

  # -------------------------------------------------------------------------
  # extract global info datatype

  def extract_global_datatype(self, name):
    """Retrieve global property datatype from LAMMPS

    This is a wrapper around the :cpp:func:`lammps_extract_global_datatype`
    function of the C-library interface. Its documentation includes a
    list of the supported keywords.
    This function returns ``None`` if the keyword is not
    recognized. Otherwise it will return a positive integer value that
    corresponds to one of the :ref:`data type <py_datatype_constants>`
    constants define in the :py:mod:`lammps` module.

    :param name: name of the property
    :type name:  string
    :return: data type of global property, see :ref:`py_datatype_constants`
    :rtype: int
    """
    if name: name = name.encode()
    else: return None
    return self.lib.lammps_extract_global_datatype(self.lmp, name)

  # -------------------------------------------------------------------------
  # extract global info

  def extract_global(self, name, dtype=LAMMPS_AUTODETECT):
    """Query LAMMPS about global settings of different types.

    This is a wrapper around the :cpp:func:`lammps_extract_global` function
    of the C-library interface.  Since there are no pointers in Python, this
    method will - unlike the C function - return the value or a list of
    values.  The :cpp:func:`lammps_extract_global` documentation includes a
    list of the supported keywords and their data types.
    Since Python needs to know the data type to be able to interpret
    the result, by default, this function will try to auto-detect the data type
    by asking the library. You can also force a specific data type.  For that
    purpose the :py:mod:`lammps` module contains :ref:`data type <py_datatype_constants>`
    constants. This function returns ``None`` if either the keyword is not recognized,
    or an invalid data type constant is used.

    :param name: name of the property
    :type name:  string
    :param dtype: data type of the returned data (see :ref:`py_datatype_constants`)
    :type dtype:  int, optional
    :return: value of the property or list of values or None
    :rtype: int, float, list, or NoneType
    """

    if dtype == LAMMPS_AUTODETECT:
      dtype = self.extract_global_datatype(name)

    # set length of vector for items that are not a scalar
    vec_dict = { 'boxlo':3, 'boxhi':3, 'sublo':3, 'subhi':3,
                 'sublo_lambda':3, 'subhi_lambda':3, 'periodicity':3 }
    if name in vec_dict:
      veclen = vec_dict[name]
    elif name == 'respa_dt':
      veclen = self.extract_global('respa_levels',LAMMPS_INT)
    else:
      veclen = 1

    if name: name = name.encode()
    else: return None

    if dtype == LAMMPS_INT:
      self.lib.lammps_extract_global.restype = POINTER(c_int32)
      target_type = int
    elif dtype == LAMMPS_INT64:
      self.lib.lammps_extract_global.restype = POINTER(c_int64)
      target_type = int
    elif dtype == LAMMPS_DOUBLE:
      self.lib.lammps_extract_global.restype = POINTER(c_double)
      target_type = float
    elif dtype == LAMMPS_STRING:
      self.lib.lammps_extract_global.restype = c_char_p
      target_type = str
    else:
      target_type = None

    ptr = self.lib.lammps_extract_global(self.lmp, name)
    if ptr:
      if dtype == LAMMPS_STRING:
        return ptr.decode('utf-8')
      if veclen > 1:
        result = []
        for i in range(0,veclen):
          result.append(target_type(ptr[i]))
        return result
      else: return target_type(ptr[0])
    return None

  # -------------------------------------------------------------------------
  # extract per-atom info datatype

  def extract_atom_datatype(self, name):
    """Retrieve per-atom property datatype from LAMMPS

    This is a wrapper around the :cpp:func:`lammps_extract_atom_datatype`
    function of the C-library interface. Its documentation includes a
    list of the supported keywords.
    This function returns ``None`` if the keyword is not
    recognized. Otherwise it will return an integer value that
    corresponds to one of the :ref:`data type <py_datatype_constants>` constants
    defined in the :py:mod:`lammps` module.

    :param name: name of the property
    :type name:  string
    :return: data type of per-atom property (see :ref:`py_datatype_constants`)
    :rtype: int
    """
    if name: name = name.encode()
    else: return None
    return self.lib.lammps_extract_atom_datatype(self.lmp, name)

  # -------------------------------------------------------------------------
  # extract per-atom info

  def extract_atom(self, name, dtype=LAMMPS_AUTODETECT):
    """Retrieve per-atom properties from LAMMPS

    This is a wrapper around the :cpp:func:`lammps_extract_atom`
    function of the C-library interface. Its documentation includes a
    list of the supported keywords and their data types.
    Since Python needs to know the data type to be able to interpret
    the result, by default, this function will try to auto-detect the data type
    by asking the library. You can also force a specific data type by setting ``dtype``
    to one of the :ref:`data type <py_datatype_constants>` constants defined in the
    :py:mod:`lammps` module.
    This function returns ``None`` if either the keyword is not
    recognized, or an invalid data type constant is used.

    .. note::

       While the returned arrays of per-atom data are dimensioned
       for the range [0:nmax] - as is the underlying storage -
       the data is usually only valid for the range of [0:nlocal],
       unless the property of interest is also updated for ghost
       atoms.  In some cases, this depends on a LAMMPS setting, see
       for example :doc:`comm_modify vel yes <comm_modify>`.

    :param name: name of the property
    :type name:  string
    :param dtype: data type of the returned data (see :ref:`py_datatype_constants`)
    :type dtype:  int, optional
    :return: requested data or ``None``
    :rtype: ctypes.POINTER(ctypes.c_int32), ctypes.POINTER(ctypes.POINTER(ctypes.c_int32)),
            ctypes.POINTER(ctypes.c_int64), ctypes.POINTER(ctypes.POINTER(ctypes.c_int64)),
            ctypes.POINTER(ctypes.c_double), ctypes.POINTER(ctypes.POINTER(ctypes.c_double)),
            or NoneType
    """
    if dtype == LAMMPS_AUTODETECT:
      dtype = self.extract_atom_datatype(name)

    if name: name = name.encode()
    else: return None

    if dtype == LAMMPS_INT:
      self.lib.lammps_extract_atom.restype = POINTER(c_int32)
    elif dtype == LAMMPS_INT_2D:
      self.lib.lammps_extract_atom.restype = POINTER(POINTER(c_int32))
    elif dtype == LAMMPS_DOUBLE:
      self.lib.lammps_extract_atom.restype = POINTER(c_double)
    elif dtype == LAMMPS_DOUBLE_2D:
      self.lib.lammps_extract_atom.restype = POINTER(POINTER(c_double))
    elif dtype == LAMMPS_INT64:
      self.lib.lammps_extract_atom.restype = POINTER(c_int64)
    elif dtype == LAMMPS_INT64_2D:
      self.lib.lammps_extract_atom.restype = POINTER(POINTER(c_int64))
    else: return None

    ptr = self.lib.lammps_extract_atom(self.lmp, name)
    if ptr: return ptr
    else:   return None


  # -------------------------------------------------------------------------

  def extract_compute(self,cid,cstyle,ctype):
    """Retrieve data from a LAMMPS compute

    This is a wrapper around the :cpp:func:`lammps_extract_compute`
    function of the C-library interface.
    This function returns ``None`` if either the compute id is not
    recognized, or an invalid combination of :ref:`cstyle <py_style_constants>`
    and :ref:`ctype <py_type_constants>` constants is used. The
    names and functionality of the constants are the same as for
    the corresponding C-library function.  For requests to return
    a scalar or a size, the value is returned, otherwise a pointer.

    :param cid: compute ID
    :type cid:  string
    :param cstyle: style of the data retrieve (global, atom, or local), see :ref:`py_style_constants`
    :type cstyle:  int
    :param ctype: type or size of the returned data (scalar, vector, or array), see :ref:`py_type_constants`
    :type ctype:  int
    :return: requested data as scalar, pointer to 1d or 2d double array, or None
    :rtype: c_double, ctypes.POINTER(c_double), ctypes.POINTER(ctypes.POINTER(c_double)), or NoneType
    """
    if cid: cid = cid.encode()
    else: return None

    if ctype == LMP_TYPE_SCALAR:
      if cstyle == LMP_STYLE_GLOBAL:
        self.lib.lammps_extract_compute.restype = POINTER(c_double)
        with ExceptionCheck(self):
          ptr = self.lib.lammps_extract_compute(self.lmp,cid,cstyle,ctype)
        return ptr[0]
      elif cstyle == LMP_STYLE_ATOM:
        return None
      elif cstyle == LMP_STYLE_LOCAL:
        self.lib.lammps_extract_compute.restype = POINTER(c_int)
        with ExceptionCheck(self):
          ptr = self.lib.lammps_extract_compute(self.lmp,cid,cstyle,ctype)
        return ptr[0]

    elif ctype == LMP_TYPE_VECTOR:
      self.lib.lammps_extract_compute.restype = POINTER(c_double)
      with ExceptionCheck(self):
        ptr = self.lib.lammps_extract_compute(self.lmp,cid,cstyle,ctype)
      return ptr

    elif ctype == LMP_TYPE_ARRAY:
      self.lib.lammps_extract_compute.restype = POINTER(POINTER(c_double))
      with ExceptionCheck(self):
        ptr = self.lib.lammps_extract_compute(self.lmp,cid,cstyle,ctype)
      return ptr

    elif ctype == LMP_SIZE_COLS:
      if cstyle == LMP_STYLE_GLOBAL  \
         or cstyle == LMP_STYLE_ATOM \
         or cstyle == LMP_STYLE_LOCAL:
        self.lib.lammps_extract_compute.restype = POINTER(c_int)
        with ExceptionCheck(self):
          ptr = self.lib.lammps_extract_compute(self.lmp,cid,cstyle,ctype)
        return ptr[0]

    elif ctype == LMP_SIZE_VECTOR or ctype == LMP_SIZE_ROWS:
      if cstyle == LMP_STYLE_GLOBAL  \
         or cstyle == LMP_STYLE_LOCAL:
        self.lib.lammps_extract_compute.restype = POINTER(c_int)
        with ExceptionCheck(self):
          ptr = self.lib.lammps_extract_compute(self.lmp,cid,cstyle,ctype)
        return ptr[0]

    return None

  # -------------------------------------------------------------------------
  # extract fix info
  # in case of global data, free memory for 1 double via lammps_free()
  # double was allocated by library interface function

  def extract_fix(self,fid,fstyle,ftype,nrow=0,ncol=0):
    """Retrieve data from a LAMMPS fix

    This is a wrapper around the :cpp:func:`lammps_extract_fix`
    function of the C-library interface.
    This function returns ``None`` if either the fix id is not
    recognized, or an invalid combination of :ref:`fstyle <py_style_constants>`
    and :ref:`ftype <py_type_constants>` constants is used. The
    names and functionality of the constants are the same as for
    the corresponding C-library function.  For requests to return
    a scalar or a size, the value is returned, also when accessing
    global vectors or arrays, otherwise a pointer.

    :param fid: fix ID
    :type fid:  string
    :param fstyle: style of the data retrieve (global, atom, or local), see :ref:`py_style_constants`
    :type fstyle:  int
    :param ftype: type or size of the returned data (scalar, vector, or array), see :ref:`py_type_constants`
    :type ftype:  int
    :param nrow: index of global vector element or row index of global array element
    :type nrow:  int
    :param ncol: column index of global array element
    :type ncol:  int
    :return: requested data or None
    :rtype: c_double, ctypes.POINTER(c_double), ctypes.POINTER(ctypes.POINTER(c_double)), or NoneType

    """
    if fid: fid = fid.encode()
    else: return None

    if fstyle == LMP_STYLE_GLOBAL:
      if ftype in (LMP_TYPE_SCALAR, LMP_TYPE_VECTOR, LMP_TYPE_ARRAY):
        self.lib.lammps_extract_fix.restype = POINTER(c_double)
        with ExceptionCheck(self):
          ptr = self.lib.lammps_extract_fix(self.lmp,fid,fstyle,ftype,nrow,ncol)
        result = ptr[0]
        self.lib.lammps_free(ptr)
        return result
      elif ftype in (LMP_SIZE_VECTOR, LMP_SIZE_ROWS, LMP_SIZE_COLS):
        self.lib.lammps_extract_fix.restype = POINTER(c_int)
        with ExceptionCheck(self):
          ptr = self.lib.lammps_extract_fix(self.lmp,fid,fstyle,ftype,nrow,ncol)
        return ptr[0]
      else:
        return None

    elif fstyle == LMP_STYLE_ATOM:
      if ftype == LMP_TYPE_VECTOR:
        self.lib.lammps_extract_fix.restype = POINTER(c_double)
      elif ftype == LMP_TYPE_ARRAY:
        self.lib.lammps_extract_fix.restype = POINTER(POINTER(c_double))
      elif ftype == LMP_SIZE_COLS:
        self.lib.lammps_extract_fix.restype = POINTER(c_int)
      else:
        return None
      with ExceptionCheck(self):
        ptr = self.lib.lammps_extract_fix(self.lmp,fid,fstyle,ftype,nrow,ncol)
      if ftype == LMP_SIZE_COLS:
        return ptr[0]
      else:
        return ptr

    elif fstyle == LMP_STYLE_LOCAL:
      if ftype == LMP_TYPE_VECTOR:
        self.lib.lammps_extract_fix.restype = POINTER(c_double)
      elif ftype == LMP_TYPE_ARRAY:
        self.lib.lammps_extract_fix.restype = POINTER(POINTER(c_double))
      elif ftype in (LMP_TYPE_SCALAR, LMP_SIZE_VECTOR, LMP_SIZE_ROWS, LMP_SIZE_COLS):
        self.lib.lammps_extract_fix.restype = POINTER(c_int)
      else:
        return None
      with ExceptionCheck(self):
        ptr = self.lib.lammps_extract_fix(self.lmp,fid,fstyle,ftype,nrow,ncol)
      if ftype in (LMP_TYPE_VECTOR, LMP_TYPE_ARRAY):
        return ptr
      else:
        return ptr[0]
    else:
      return None

  # -------------------------------------------------------------------------
  # extract variable info
  # free memory for 1 double or 1 vector of doubles via lammps_free()
  # for vector, must copy nlocal returned values to local c_double vector
  # memory was allocated by library interface function

  def extract_variable(self, name, group=None, vartype=LMP_VAR_EQUAL):
    """ Evaluate a LAMMPS variable and return its data

    This function is a wrapper around the function
    :cpp:func:`lammps_extract_variable` of the C-library interface,
    evaluates variable name and returns a copy of the computed data.
    The memory temporarily allocated by the C-interface is deleted
    after the data is copied to a Python variable or list.
    The variable must be either an equal-style (or equivalent)
    variable or an atom-style variable. The variable type has to
    provided as ``vartype`` parameter which may be one of two constants:
    ``LMP_VAR_EQUAL`` or ``LMP_VAR_ATOM``; it defaults to
    equal-style variables.
    The group parameter is only used for atom-style variables and
    defaults to the group "all" if set to ``None``, which is the default.

    :param name: name of the variable to execute
    :type name: string
    :param group: name of group for atom-style variable
    :type group: string, only for atom-style variables
    :param vartype: type of variable, see :ref:`py_vartype_constants`
    :type vartype: int
    :return: the requested data
    :rtype: c_double, (c_double), or NoneType
    """
    if name: name = name.encode()
    else: return None
    if group: group = group.encode()
    if vartype == LMP_VAR_EQUAL:
      self.lib.lammps_extract_variable.restype = POINTER(c_double)
      with ExceptionCheck(self):
        ptr = self.lib.lammps_extract_variable(self.lmp,name,group)
      if ptr: result = ptr[0]
      else: return None
      self.lib.lammps_free(ptr)
      return result
    elif vartype == LMP_VAR_ATOM:
      nlocal = self.extract_global("nlocal")
      result = (c_double*nlocal)()
      self.lib.lammps_extract_variable.restype = POINTER(c_double)
      with ExceptionCheck(self):
        ptr = self.lib.lammps_extract_variable(self.lmp,name,group)
      if ptr:
        for i in range(nlocal): result[i] = ptr[i]
        self.lib.lammps_free(ptr)
      else: return None
      return result
    return None

  # -------------------------------------------------------------------------

  def set_variable(self,name,value):
    """Set a new value for a LAMMPS string style variable

    This is a wrapper around the :cpp:func:`lammps_set_variable`
    function of the C-library interface.

    :param name: name of the variable
    :type name: string
    :param value: new variable value
    :type value: any. will be converted to a string
    :return: either 0 on success or -1 on failure
    :rtype: int
    """
    if name: name = name.encode()
    else: return -1
    if value: value = str(value).encode()
    else: return -1
    with ExceptionCheck(self):
      return self.lib.lammps_set_variable(self.lmp,name,value)

  # -------------------------------------------------------------------------

  # return vector of atom properties gathered across procs
  # 3 variants to match src/library.cpp
  # name = atom property recognized by LAMMPS in atom->extract()
  # dtype = 0 for integer values, 1 for double values
  # count = number of per-atom valus, 1 for type or charge, 3 for x or f
  # returned data is a 1d vector - doc how it is ordered?
  # NOTE: need to insure are converting to/from correct Python type
  #   e.g. for Python list or NumPy or ctypes

  def gather_atoms(self,name,dtype,count):
    if name: name = name.encode()
    natoms = self.get_natoms()
    with ExceptionCheck(self):
      if dtype == 0:
        data = ((count*natoms)*c_int)()
        self.lib.lammps_gather_atoms(self.lmp,name,dtype,count,data)
      elif dtype == 1:
        data = ((count*natoms)*c_double)()
        self.lib.lammps_gather_atoms(self.lmp,name,dtype,count,data)
      else:
        return None
    return data

  # -------------------------------------------------------------------------

  def gather_atoms_concat(self,name,dtype,count):
    if name: name = name.encode()
    natoms = self.get_natoms()
    with ExceptionCheck(self):
      if dtype == 0:
        data = ((count*natoms)*c_int)()
        self.lib.lammps_gather_atoms_concat(self.lmp,name,dtype,count,data)
      elif dtype == 1:
        data = ((count*natoms)*c_double)()
        self.lib.lammps_gather_atoms_concat(self.lmp,name,dtype,count,data)
      else:
          return None
    return data

  def gather_atoms_subset(self,name,dtype,count,ndata,ids):
    if name: name = name.encode()
    with ExceptionCheck(self):
      if dtype == 0:
        data = ((count*ndata)*c_int)()
        self.lib.lammps_gather_atoms_subset(self.lmp,name,dtype,count,ndata,ids,data)
      elif dtype == 1:
        data = ((count*ndata)*c_double)()
        self.lib.lammps_gather_atoms_subset(self.lmp,name,dtype,count,ndata,ids,data)
      else:
        return None
    return data

  # -------------------------------------------------------------------------

  # scatter vector of atom properties across procs
  # 2 variants to match src/library.cpp
  # name = atom property recognized by LAMMPS in atom->extract()
  # type = 0 for integer values, 1 for double values
  # count = number of per-atom valus, 1 for type or charge, 3 for x or f
  # assume data is of correct type and length, as created by gather_atoms()
  # NOTE: need to insure are converting to/from correct Python type
  #   e.g. for Python list or NumPy or ctypes

  def scatter_atoms(self,name,dtype,count,data):
    if name: name = name.encode()
    with ExceptionCheck(self):
      self.lib.lammps_scatter_atoms(self.lmp,name,dtype,count,data)

  # -------------------------------------------------------------------------

  def scatter_atoms_subset(self,name,dtype,count,ndata,ids,data):
    if name: name = name.encode()
    with ExceptionCheck(self):
      self.lib.lammps_scatter_atoms_subset(self.lmp,name,dtype,count,ndata,ids,data)

  # return vector of atom/compute/fix properties gathered across procs
  # 3 variants to match src/library.cpp
  # name = atom property recognized by LAMMPS in atom->extract()
  # type = 0 for integer values, 1 for double values
  # count = number of per-atom valus, 1 for type or charge, 3 for x or f
  # returned data is a 1d vector - doc how it is ordered?
  # NOTE: need to insure are converting to/from correct Python type
  #   e.g. for Python list or NumPy or ctypes
  def gather(self,name,dtype,count):
    if name: name = name.encode()
    natoms = self.get_natoms()
    with ExceptionCheck(self):
      if dtype == 0:
        data = ((count*natoms)*c_int)()
        self.lib.lammps_gather(self.lmp,name,dtype,count,data)
      elif dtype == 1:
        data = ((count*natoms)*c_double)()
        self.lib.lammps_gather(self.lmp,name,dtype,count,data)
      else:
        return None
    return data

  def gather_concat(self,name,dtype,count):
    if name: name = name.encode()
    natoms = self.get_natoms()
    with ExceptionCheck(self):
      if dtype == 0:
        data = ((count*natoms)*c_int)()
        self.lib.lammps_gather_concat(self.lmp,name,dtype,count,data)
      elif dtype == 1:
        data = ((count*natoms)*c_double)()
        self.lib.lammps_gather_concat(self.lmp,name,dtype,count,data)
      else:
        return None
    return data

  def gather_subset(self,name,dtype,count,ndata,ids):
    if name: name = name.encode()
    with ExceptionCheck(self):
      if dtype == 0:
        data = ((count*ndata)*c_int)()
        self.lib.lammps_gather_subset(self.lmp,name,dtype,count,ndata,ids,data)
      elif dtype == 1:
        data = ((count*ndata)*c_double)()
        self.lib.lammps_gather_subset(self.lmp,name,dtype,count,ndata,ids,data)
      else:
        return None
    return data

  # scatter vector of atom/compute/fix properties across procs
  # 2 variants to match src/library.cpp
  # name = atom property recognized by LAMMPS in atom->extract()
  # type = 0 for integer values, 1 for double values
  # count = number of per-atom valus, 1 for type or charge, 3 for x or f
  # assume data is of correct type and length, as created by gather_atoms()
  # NOTE: need to insure are converting to/from correct Python type
  #   e.g. for Python list or NumPy or ctypes

  def scatter(self,name,dtype,count,data):
    if name: name = name.encode()
    with ExceptionCheck(self):
      self.lib.lammps_scatter(self.lmp,name,dtype,count,data)

  def scatter_subset(self,name,dtype,count,ndata,ids,data):
    if name: name = name.encode()
    with ExceptionCheck(self):
      self.lib.lammps_scatter_subset(self.lmp,name,dtype,count,ndata,ids,data)

   # -------------------------------------------------------------------------

  def encode_image_flags(self,ix,iy,iz):
    """ convert 3 integers with image flags for x-, y-, and z-direction
    into a single integer like it is used internally in LAMMPS

    This method is a wrapper around the :cpp:func:`lammps_encode_image_flags`
    function of library interface.

    :param ix: x-direction image flag
    :type  ix: int
    :param iy: y-direction image flag
    :type  iy: int
    :param iz: z-direction image flag
    :type  iz: int
    :return: encoded image flags
    :rtype: lammps.c_imageint
    """
    return self.lib.lammps_encode_image_flags(ix,iy,iz)

  # -------------------------------------------------------------------------

  def decode_image_flags(self,image):
    """ Convert encoded image flag integer into list of three regular integers.

    This method is a wrapper around the :cpp:func:`lammps_decode_image_flags`
    function of library interface.

    :param image: encoded image flags
    :type image:  lammps.c_imageint
    :return: list of three image flags in x-, y-, and z- direction
    :rtype: list of 3 int
    """

    flags = (c_int*3)()
    self.lib.lammps_decode_image_flags(image,byref(flags))

    return [int(i) for i in flags]

  # -------------------------------------------------------------------------

  # create N atoms on all procs
  # N = global number of atoms
  # id = ID of each atom (optional, can be None)
  # type = type of each atom (1 to Ntypes) (required)
  # x = coords of each atom as (N,3) array (required)
  # v = velocity of each atom as (N,3) array (optional, can be None)
  # NOTE: how could we insure are passing correct type to LAMMPS
  #   e.g. for Python list or NumPy, etc
  #   ditto for gather_atoms() above

  def create_atoms(self,n,id,type,x,v=None,image=None,shrinkexceed=False):
    """
    Create N atoms from list of coordinates and properties

    This function is a wrapper around the :cpp:func:`lammps_create_atoms`
    function of the C-library interface, and the behavior is similar except
    that the *v*, *image*, and *shrinkexceed* arguments are optional and
    default to *None*, *None*, and *False*, respectively. With none being
    equivalent to a ``NULL`` pointer in C.

    The lists of coordinates, types, atom IDs, velocities, image flags can
    be provided in any format that may be converted into the required
    internal data types.  Also the list may contain more than *N* entries,
    but not fewer.  In the latter case, the function will return without
    attempting to create atoms.  You may use the :py:func:`encode_image_flags
    <lammps.encode_image_flags>` method to properly combine three integers
    with image flags into a single integer.

    :param n: number of atoms for which data is provided
    :type n: int
    :param id: list of atom IDs with at least n elements or None
    :type id: list of lammps.tagint
    :param type: list of atom types
    :type type: list of int
    :param x: list of coordinates for x-, y-, and z (flat list of 3n entries)
    :type x: list of float
    :param v: list of velocities for x-, y-, and z (flat list of 3n entries) or None (optional)
    :type v: list of float
    :param image: list of encoded image flags (optional)
    :type image: list of lammps.imageint
    :param shrinkexceed: whether to expand shrink-wrap boundaries if atoms are outside the box (optional)
    :type shrinkexceed: bool
    :return: number of atoms created. 0 if insufficient or invalid data
    :rtype: int
    """
    if id:
      id_lmp = (self.c_tagint*n)()
      try:
        id_lmp[:] = id[0:n]
      except:                           # lgtm [py/catch-base-exception]
        return 0
    else:
      id_lmp = None

    type_lmp = (c_int*n)()
    try:
      type_lmp[:] = type[0:n]
    except:                             # lgtm [py/catch-base-exception]
      return 0

    three_n = 3*n
    x_lmp = (c_double*three_n)()
    try:
      x_lmp[:] = x[0:three_n]
    except:                             # lgtm [py/catch-base-exception]
      return 0

    if v:
      v_lmp = (c_double*(three_n))()
      try:
        v_lmp[:] = v[0:three_n]
      except:                           # lgtm [py/catch-base-exception]
        return 0
    else:
      v_lmp = None

    if image:
      img_lmp = (self.c_imageint*n)()
      try:
        img_lmp[:] = image[0:n]
      except:                           # lgtm [py/catch-base-exception]
        return 0
    else:
      img_lmp = None

    if shrinkexceed:
      se_lmp = 1
    else:
      se_lmp = 0

    self.lib.lammps_create_atoms.argtypes = [c_void_p, c_int, POINTER(self.c_tagint*n),
                                     POINTER(c_int*n), POINTER(c_double*three_n),
                                     POINTER(c_double*three_n),
                                     POINTER(self.c_imageint*n), c_int]
    with ExceptionCheck(self):
      return self.lib.lammps_create_atoms(self.lmp, n, id_lmp, type_lmp, x_lmp, v_lmp, img_lmp, se_lmp)

  # -------------------------------------------------------------------------

  @property
  def has_mpi_support(self):
    """ Report whether the LAMMPS shared library was compiled with a
    real MPI library or in serial.

    This is a wrapper around the :cpp:func:`lammps_config_has_mpi_support`
    function of the library interface.

    :return: False when compiled with MPI STUBS, otherwise True
    :rtype: bool
    """
    return self.lib.lammps_config_has_mpi_support() != 0

  # -------------------------------------------------------------------------

  @property
  def is_running(self):
    """ Report whether being called from a function during a run or a minimization

    Various LAMMPS commands must not be called during an ongoing
    run or minimization.  This property allows to check for that.
    This is a wrapper around the :cpp:func:`lammps_is_running`
    function of the library interface.

    .. versionadded:: 9Oct2020

    :return: True when called during a run otherwise false
    :rtype: bool
    """
    return self.lib.lammps_is_running(self.lmp) == 1

  # -------------------------------------------------------------------------

  def force_timeout(self):
    """ Trigger an immediate timeout, i.e. a "soft stop" of a run.

    This function allows to cleanly stop an ongoing run or minimization
    at the next loop iteration.
    This is a wrapper around the :cpp:func:`lammps_force_timeout`
    function of the library interface.

    .. versionadded:: 9Oct2020
    """
    self.lib.lammps_force_timeout(self.lmp)

  # -------------------------------------------------------------------------

  @property
  def has_exceptions(self):
    """ Report whether the LAMMPS shared library was compiled with C++
    exceptions handling enabled

    This is a wrapper around the :cpp:func:`lammps_config_has_exceptions`
    function of the library interface.

    :return: state of C++ exception support
    :rtype: bool
    """
    return self.lib.lammps_config_has_exceptions() != 0

  # -------------------------------------------------------------------------

  @property
  def has_gzip_support(self):
    """ Report whether the LAMMPS shared library was compiled with support
    for reading and writing compressed files through ``gzip``.

    This is a wrapper around the :cpp:func:`lammps_config_has_gzip_support`
    function of the library interface.

    :return: state of gzip support
    :rtype: bool
    """
    return self.lib.lammps_config_has_gzip_support() != 0

  # -------------------------------------------------------------------------

  @property
  def has_png_support(self):
    """ Report whether the LAMMPS shared library was compiled with support
    for writing images in PNG format.

    This is a wrapper around the :cpp:func:`lammps_config_has_png_support`
    function of the library interface.

    :return: state of PNG support
    :rtype: bool
    """
    return self.lib.lammps_config_has_png_support() != 0

  # -------------------------------------------------------------------------

  @property
  def has_jpeg_support(self):
    """ Report whether the LAMMPS shared library was compiled with support
    for writing images in JPEG format.

    This is a wrapper around the :cpp:func:`lammps_config_has_jpeg_support`
    function of the library interface.

    :return: state of JPEG support
    :rtype: bool
    """
    return self.lib.lammps_config_has_jpeg_support() != 0

  # -------------------------------------------------------------------------

  @property
  def has_ffmpeg_support(self):
    """ State of support for writing movies with ``ffmpeg`` in the LAMMPS shared library

    This is a wrapper around the :cpp:func:`lammps_config_has_ffmpeg_support`
    function of the library interface.

    :return: state of ffmpeg support
    :rtype: bool
    """
    return self.lib.lammps_config_has_ffmpeg_support() != 0

  # -------------------------------------------------------------------------

  @property
  def accelerator_config(self):
    """ Return table with available accelerator configuration settings.

    This is a wrapper around the :cpp:func:`lammps_config_accelerator`
    function of the library interface which loops over all known packages
    and categories and returns enabled features as a nested dictionary
    with all enabled settings as list of strings.

    :return: nested dictionary with all known enabled settings as list of strings
    :rtype: dictionary
    """

    result = {}
    for p in ['GPU', 'KOKKOS', 'USER-INTEL', 'USER-OMP']:
      result[p] = {}
      c = 'api'
      result[p][c] = []
      for s in ['cuda', 'hip', 'phi', 'pthreads', 'opencl', 'openmp', 'serial']:
        if self.lib.lammps_config_accelerator(p.encode(),c.encode(),s.encode()):
          result[p][c].append(s)
      c = 'precision'
      result[p][c] = []
      for s in ['double', 'mixed', 'single']:
        if self.lib.lammps_config_accelerator(p.encode(),c.encode(),s.encode()):
          result[p][c].append(s)
    return result

  # -------------------------------------------------------------------------

  @property
  def has_gpu_device(self):
    """ Availability of GPU package compatible device

    This is a wrapper around the :cpp:func:`lammps_has_gpu_device`
    function of the C library interface.

    :return: True if a GPU package compatible device is present, otherwise False
    :rtype: bool
    """
    return self.lib.lammps_has_gpu_device() != 0

  # -------------------------------------------------------------------------

  def get_gpu_device_info(self):
    """Return a string with detailed information about any devices that are
    usable by the GPU package.

    This is a wrapper around the :cpp:func:`lammps_get_gpu_device_info` 
    function of the C-library interface. 

    :return: GPU device info string
    :rtype:  string
    """

    sb = create_string_buffer(8192)
    self.lib.lammps_get_gpu_device_info(sb,8192)
    return sb.value.decode()

  # -------------------------------------------------------------------------

  @property
  def installed_packages(self):
    """ List of the names of enabled packages in the LAMMPS shared library

    This is a wrapper around the functions :cpp:func:`lammps_config_package_count`
    and :cpp:func`lammps_config_package_name` of the library interface.

    :return
    """
    if self._installed_packages is None:
      self._installed_packages = []
      npackages = self.lib.lammps_config_package_count()
      sb = create_string_buffer(100)
      for idx in range(npackages):
        self.lib.lammps_config_package_name(idx, sb, 100)
        self._installed_packages.append(sb.value.decode())
    return self._installed_packages

  # -------------------------------------------------------------------------

  def has_style(self, category, name):
    """Returns whether a given style name is available in a given category

    This is a wrapper around the function :cpp:func:`lammps_has_style`
    of the library interface.

    :param category: name of category
    :type  category: string
    :param name: name of the style
    :type  name: string

    :return: true if style is available in given category
    :rtype:  bool
    """
    return self.lib.lammps_has_style(self.lmp, category.encode(), name.encode()) != 0

  # -------------------------------------------------------------------------

  def available_styles(self, category):
    """Returns a list of styles available for a given category

    This is a wrapper around the functions :cpp:func:`lammps_style_count()`
    and :cpp:func:`lammps_style_name()` of the library interface.

    :param category: name of category
    :type  category: string

    :return: list of style names in given category
    :rtype:  list
    """
    if self._available_styles is None:
      self._available_styles = {}

    if category not in self._available_styles:
      self._available_styles[category] = []
      with ExceptionCheck(self):
        nstyles = self.lib.lammps_style_count(self.lmp, category.encode())
      sb = create_string_buffer(100)
      for idx in range(nstyles):
        with ExceptionCheck(self):
          self.lib.lammps_style_name(self.lmp, category.encode(), idx, sb, 100)
        self._available_styles[category].append(sb.value.decode())
    return self._available_styles[category]

  # -------------------------------------------------------------------------

  def has_id(self, category, name):
    """Returns whether a given ID name is available in a given category

    This is a wrapper around the function :cpp:func:`lammps_has_id`
    of the library interface.

    .. versionadded:: 9Oct2020

    :param category: name of category
    :type  category: string
    :param name: name of the ID
    :type  name: string

    :return: true if ID is available in given category
    :rtype:  bool
    """
    return self.lib.lammps_has_id(self.lmp, category.encode(), name.encode()) != 0

  # -------------------------------------------------------------------------

  def available_ids(self, category):
    """Returns a list of IDs available for a given category

    This is a wrapper around the functions :cpp:func:`lammps_id_count()`
    and :cpp:func:`lammps_id_name()` of the library interface.

    .. versionadded:: 9Oct2020

    :param category: name of category
    :type  category: string

    :return: list of id names in given category
    :rtype:  list
    """

    categories = ['compute','dump','fix','group','molecule','region','variable']
    available_ids = []
    if category in categories:
      num = self.lib.lammps_id_count(self.lmp, category.encode())
      sb = create_string_buffer(100)
      for idx in range(num):
        self.lib.lammps_id_name(self.lmp, category.encode(), idx, sb, 100)
        available_ids.append(sb.value.decode())
    return available_ids

  # -------------------------------------------------------------------------

  def available_plugins(self, category):
    """Returns a list of plugins available for a given category

    This is a wrapper around the functions :cpp:func:`lammps_plugin_count()`
    and :cpp:func:`lammps_plugin_name()` of the library interface.

    .. versionadded:: 10Mar2021

    :return: list of style/name pairs of loaded plugins
    :rtype:  list
    """

    available_plugins = []
    num = self.lib.lammps_plugin_count(self.lmp)
    sty = create_string_buffer(100)
    nam = create_string_buffer(100)
    for idx in range(num):
      self.lib.lammps_plugin_name(idx, sty, nam, 100)
      available_plugins.append([sty.value.decode(), nam.value.decode()])
    return available_plugins

  # -------------------------------------------------------------------------

  def set_fix_external_callback(self, fix_name, callback, caller=None):
    import numpy as np

    def callback_wrapper(caller, ntimestep, nlocal, tag_ptr, x_ptr, fext_ptr):
      tag = self.numpy.iarray(self.c_tagint, tag_ptr, nlocal, 1)
      x   = self.numpy.darray(x_ptr, nlocal, 3)
      f   = self.numpy.darray(fext_ptr, nlocal, 3)
      callback(caller, ntimestep, nlocal, tag, x, f)

    cFunc   = self.FIX_EXTERNAL_CALLBACK_FUNC(callback_wrapper)
    cCaller = caller

    self.callback[fix_name] = { 'function': cFunc, 'caller': caller }
    with ExceptionCheck(self):
      self.lib.lammps_set_fix_external_callback(self.lmp, fix_name.encode(), cFunc, cCaller)


  # -------------------------------------------------------------------------

  def get_neighlist(self, idx):
    """Returns an instance of :class:`NeighList` which wraps access to the neighbor list with the given index

    See :py:meth:`lammps.numpy.get_neighlist() <lammps.numpy_wrapper.numpy_wrapper.get_neighlist()>` if you want to use
    NumPy arrays instead of ``c_int`` pointers.

    :param idx: index of neighbor list
    :type  idx: int
    :return: an instance of :class:`NeighList` wrapping access to neighbor list data
    :rtype:  NeighList
    """
    if idx < 0:
        return None
    return NeighList(self, idx)

  # -------------------------------------------------------------------------

  def get_neighlist_size(self, idx):
    """Return the number of elements in neighbor list with the given index

    :param idx: neighbor list index
    :type  idx: int
    :return: number of elements in neighbor list with index idx
    :rtype:  int
     """
    return self.lib.lammps_neighlist_num_elements(self.lmp, idx)

  # -------------------------------------------------------------------------

  def get_neighlist_element_neighbors(self, idx, element):
    """Return data of neighbor list entry

    :param element: neighbor list index
    :type  element: int
    :param element: neighbor list element index
    :type  element: int
    :return: tuple with atom local index, number of neighbors and array of neighbor local atom indices
    :rtype:  (int, int, POINTER(c_int))
    """
    c_iatom = c_int()
    c_numneigh = c_int()
    c_neighbors = POINTER(c_int)()
    self.lib.lammps_neighlist_element_neighbors(self.lmp, idx, element, byref(c_iatom), byref(c_numneigh), byref(c_neighbors))
    return c_iatom.value, c_numneigh.value, c_neighbors

  # -------------------------------------------------------------------------

  def find_pair_neighlist(self, style, exact=True, nsub=0, reqid=0):
    """Find neighbor list index of pair style neighbor list

    Search for a neighbor list requested by a pair style instance that
    matches "style".  If exact is True, the pair style name must match
    exactly. If exact is False, the pair style name is matched against
    "style" as regular expression or sub-string. If the pair style is a
    hybrid pair style, the style is instead matched against the hybrid
    sub-styles. If the same pair style is used as sub-style multiple
    types, you must set nsub to a value n > 0 which indicates the nth
    instance of that sub-style to be used (same as for the pair_coeff
    command). The default value of 0 will fail to match in that case.

    Once the pair style instance has been identified, it may have
    requested multiple neighbor lists. Those are uniquely identified by
    a request ID > 0 as set by the pair style. Otherwise the request
    ID is 0.

    :param style: name of pair style that should be searched for
    :type  style: string
    :param exact: controls whether style should match exactly or only must be contained in pair style name, defaults to True
    :type  exact: bool, optional
    :param nsub:  match nsub-th hybrid sub-style, defaults to 0
    :type  nsub:  int, optional
    :param reqid: list request id, > 0 in case there are more than one, defaults to 0
    :type  reqid:   int, optional
    :return: neighbor list index if found, otherwise -1
    :rtype:  int

    """
    style = style.encode()
    exact = int(exact)
    idx = self.lib.lammps_find_pair_neighlist(self.lmp, style, exact, nsub, reqid)
    return idx

  # -------------------------------------------------------------------------

  def find_fix_neighlist(self, fixid, reqid=0):
    """Find neighbor list index of fix neighbor list

    The fix instance requesting the neighbor list is uniquely identified
    by the fix ID.  In case the fix has requested multiple neighbor
    lists, those are uniquely identified by a request ID > 0 as set by
    the fix.  Otherwise the request ID is 0 (the default).

    :param fixid: name of fix
    :type  fixid: string
    :param reqid:   id of neighbor list request, in case there are more than one request, defaults to 0
    :type  reqid:   int, optional
    :return: neighbor list index if found, otherwise -1
    :rtype:  int

    """
    fixid = fixid.encode()
    idx = self.lib.lammps_find_fix_neighlist(self.lmp, fixid, reqid)
    return idx

  # -------------------------------------------------------------------------

  def find_compute_neighlist(self, computeid, reqid=0):
    """Find neighbor list index of compute neighbor list

    The compute instance requesting the neighbor list is uniquely
    identified by the compute ID.  In case the compute has requested
    multiple neighbor lists, those are uniquely identified by a request
    ID > 0 as set by the compute.  Otherwise the request ID is 0 (the
    default).

    :param computeid: name of compute
    :type  computeid: string
    :param reqid:   index of neighbor list request, in case there are more than one request, defaults to 0
    :type  reqid:   int, optional
    :return: neighbor list index if found, otherwise -1
    :rtype:  int

    """
    computeid = computeid.encode()
    idx = self.lib.lammps_find_compute_neighlist(self.lmp, computeid, reqid)
    return idx<|MERGE_RESOLUTION|>--- conflicted
+++ resolved
@@ -100,11 +100,7 @@
 
     try:
       if ptr: self.lib = CDLL("",RTLD_GLOBAL)
-<<<<<<< HEAD
-    except:                             # lgtm [py/catch-base-exception]
-=======
     except OSError:
->>>>>>> 2463c2dd
       self.lib = None
 
     # load liblammps.so unless name is given
@@ -311,11 +307,7 @@
         from mpi4py import __version__ as mpi4py_version
         # tested to work with mpi4py versions 2 and 3
         self.has_mpi4py = mpi4py_version.split('.')[0] in ['2','3']
-<<<<<<< HEAD
-      except:                           # lgtm [py/catch-base-exception]
-=======
       except ImportError:
->>>>>>> 2463c2dd
         # ignore failing import
         pass
 
