This package provides the kim_init, kim_query, kim_interactions, and
the pair_style kim command which are wrappers on the Knowledgebase of
Interatomic Models (KIM) repository of interatomic potentials, so that
they can be used by LAMMPS scripts.

Information about the KIM project can be found at https://openkim.org.
The KIM project is lead by Ellad B. Tadmor and Ryan S. Elliott (UMN).
Ryan Elliott is the main developer for the KIM API and he also
maintains the code that implements these commands.

Using this package requires the KIM-API library and its models
(interatomic potentials) to be downloaded and installed on your
system.  The library can be downloaded and built in lib/kim or
elsewhere on your system, which must be done before building LAMMPS
with this package.  Details of the download, build, and install
process for the KIM-API are given in the lib/kim/README file, and
scripts are provided to help automate the process.  Also see the
LAMMPS manual for general information on building LAMMPS with external
libraries.  The settings in the Makefile.lammps file in lib/kim must
be correct for LAMMPS to build correctly with this package installed.
However, the default settings should be correct in most cases and the
Makefile.lammps file usually will not need to be changed.

Once you have successfully built LAMMPS with this package and the KIM
library you can test it using an input files in the examples dir:

./lmp_serial -in lammps/examples/kim/in.kim.lj

<<<<<<< HEAD
This pair_style was written by Ryan S. Elliott (U Minn).
=======
These commands were written by Ryan S. Elliott (UMN), Ellad B. Tadmor
(UMN) and Axel Kohlmeyer (Temple U).
>>>>>>> 5e3fe197
<|MERGE_RESOLUTION|>--- conflicted
+++ resolved
@@ -26,9 +26,5 @@
 
 ./lmp_serial -in lammps/examples/kim/in.kim.lj
 
-<<<<<<< HEAD
-This pair_style was written by Ryan S. Elliott (U Minn).
-=======
 These commands were written by Ryan S. Elliott (UMN), Ellad B. Tadmor
-(UMN) and Axel Kohlmeyer (Temple U).
->>>>>>> 5e3fe197
+(UMN) and Axel Kohlmeyer (Temple U).