--- conflicted
+++ resolved
@@ -12,17 +12,11 @@
 ------------------------------------------------------------------------- */
 
 #ifdef NPAIR_CLASS
-// clang-format off
+
 NPairStyle(half/size/multi/newtoff/omp,
            NPairHalfSizeMultiNewtoffOmp,
-<<<<<<< HEAD
-           NP_HALF | NP_SIZE | NP_MULTI | NP_NEWTOFF | NP_OMP |
-           NP_ORTHO | NP_TRI);
-// clang-format on
-=======
            NP_HALF | NP_SIZE | NP_MULTI | NP_NEWTOFF | NP_OMP | NP_ORTHO | NP_TRI)
 
->>>>>>> 6740959c
 #else
 
 #ifndef LMP_NPAIR_HALF_SIZE_MULTI_NEWTOFF_OMP_H
