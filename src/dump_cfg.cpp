--- conflicted
+++ resolved
@@ -125,7 +125,6 @@
   if (atom->peri_flag) scale = atom->pdscale;
   else if (unwrapflag == 1) scale = UNWRAPEXPAND;
 
-<<<<<<< HEAD
   auto header = fmt::format("Number of particles = {}\n",n);
   header += fmt::format("A = {:g} Angstrom (basic length-scale)\n",scale);
   header += fmt::format("H0(1,1) = {:g} A\n",domain->xprd);
@@ -140,29 +139,11 @@
   header += fmt::format(".NO_VELOCITY.\n");
   header += fmt::format("entry_count = {}\n",nfield-2);
   for (int i = 0; i < nfield-5; i++)
-    header += fmt::format("auxiliary[{}] = {}\n",i,auxname[i]);
+    if (keyword_user[i].size())
+      header += fmt::format("auxiliary[{}] = {}\n",i,keyword_user[i]);
+    else
+      header += fmt::format("auxiliary[{}] = {}\n",i,auxname[i]);
   fmt::print(fp, header);
-=======
-  fprintf(fp,"Number of particles = " BIGINT_FORMAT "\n", n);
-  fprintf(fp,"A = %g Angstrom (basic length-scale)\n",scale);
-  fprintf(fp,"H0(1,1) = %g A\n",domain->xprd);
-  fprintf(fp,"H0(1,2) = 0 A \n");
-  fprintf(fp,"H0(1,3) = 0 A \n");
-  fprintf(fp,"H0(2,1) = %g A \n",domain->xy);
-  fprintf(fp,"H0(2,2) = %g A\n",domain->yprd);
-  fprintf(fp,"H0(2,3) = 0 A \n");
-  fprintf(fp,"H0(3,1) = %g A \n",domain->xz);
-  fprintf(fp,"H0(3,2) = %g A \n",domain->yz);
-  fprintf(fp,"H0(3,3) = %g A\n",domain->zprd);
-  fprintf(fp,".NO_VELOCITY.\n");
-  fprintf(fp,"entry_count = %d\n",nfield-2);
-  for (int i = 0; i < nfield-5; i++) {
-    if (keyword_user[i].size())
-      fprintf(fp,"auxiliary[%d] = %s\n",i,keyword_user[i].c_str());
-    else
-      fprintf(fp,"auxiliary[%d] = %s\n",i,auxname[i]);
-  }
->>>>>>> fc24cf15
 }
 
 /* ----------------------------------------------------------------------
