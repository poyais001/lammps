/* ----------------------------------------------------------------------
   LAMMPS - Large-scale Atomic/Molecular Massively Parallel Simulator
   http://lammps.sandia.gov, Sandia National Laboratories
   Steve Plimpton, sjplimp@sandia.gov

   Copyright (2003) Sandia Corporation.  Under the terms of Contract
   DE-AC04-94AL85000 with Sandia Corporation, the U.S. Government retains
   certain rights in this software.  This software is distributed under
   the GNU General Public License.

   See the README file in the top-level LAMMPS directory.
------------------------------------------------------------------------- */

/* ----------------------------------------------------------------------
   Contributing authors:  Axel Kohlmeyer (Temple U),
                          Richard Berger (Temple U)
------------------------------------------------------------------------- */

#include "info.h"
#include <mpi.h>
#include <cmath>
#include <cstring>
#include <cctype>
#include <ctime>
#include <map>
#include <string>
#include "accelerator_kokkos.h"
#include "atom.h"
#include "comm.h"
#include "compute.h"
#include "domain.h"
#include "dump.h"
#include "fix.h"
#include "force.h"
#include "pair.h"
#include "pair_hybrid.h"
#include "bond.h"
#include "angle.h"
#include "dihedral.h"
#include "improper.h"
#include "group.h"
#include "input.h"
#include "modify.h"
#include "neighbor.h"
#include "output.h"
#include "region.h"
#include "universe.h"
#include "variable.h"
#include "update.h"
#include "error.h"
#include "utils.h"
<<<<<<< HEAD

#include <ctime>
#include <map>
#include <string>
#include <algorithm>
=======
>>>>>>> 5e3fe197

#ifdef _WIN32
#define PSAPI_VERSION 1
#include <windows.h>
#include <cstdint>
#include <psapi.h>
#else
#include <sys/resource.h>
#include <sys/utsname.h>
#endif

#if defined(__linux__)
#include <malloc.h>
#endif

namespace LAMMPS_NS {
// same as in variable.cpp
enum {INDEX,LOOP,WORLD,UNIVERSE,ULOOP,STRING,GETENV,
      SCALARFILE,ATOMFILE,FORMAT,EQUAL,ATOM,VECTOR,PYTHON,INTERNAL};

enum {COMPUTES=1<<0,
      DUMPS=1<<1,
      FIXES=1<<2,
      GROUPS=1<<3,
      REGIONS=1<<4,
      CONFIG=1<<5,
      TIME=1<<6,
      MEMORY=1<<7,
      VARIABLES=1<<8,
      SYSTEM=1<<9,
      COMM=1<<10,
      COEFFS=1<<11,
      ATOM_STYLES=1<<12,
      INTEGRATE_STYLES=1<<13,
      MINIMIZE_STYLES=1<<14,
      PAIR_STYLES=1<<15,
      BOND_STYLES=1<<16,
      ANGLE_STYLES=1<<17,
      DIHEDRAL_STYLES=1<<18,
      IMPROPER_STYLES=1<<19,
      KSPACE_STYLES=1<<20,
      FIX_STYLES=1<<21,
      COMPUTE_STYLES=1<<22,
      REGION_STYLES=1<<23,
      DUMP_STYLES=1<<24,
      COMMAND_STYLES=1<<25,
      ALL=~0};

static const int STYLES = ATOM_STYLES | INTEGRATE_STYLES | MINIMIZE_STYLES
                        | PAIR_STYLES | BOND_STYLES | ANGLE_STYLES
                        | DIHEDRAL_STYLES | IMPROPER_STYLES | KSPACE_STYLES
                        | FIX_STYLES | COMPUTE_STYLES | REGION_STYLES
                        | DUMP_STYLES | COMMAND_STYLES;
}

static const char *varstyles[] = {
  "index", "loop", "world", "universe", "uloop", "string", "getenv",
  "file", "atomfile", "format", "equal", "atom", "vector", "python", "internal", "(unknown)"};

static const char *mapstyles[] = { "none", "array", "hash" };

static const char *commstyles[] = { "brick", "tiled" };
static const char *commlayout[] = { "uniform", "nonuniform", "irregular" };

static const char bstyles[] = "pfsm";

using namespace LAMMPS_NS;
using namespace std;

template<typename ValueType>
static void print_columns(FILE* fp, map<string, ValueType> * styles);

template<typename ValueType>
static bool find_style(const LAMMPS * lmp, map<string, ValueType> * styles, const string & name, bool suffix_check);

template<typename ValueType>
static vector<string> get_style_names(map<string, ValueType> * styles);

/* ---------------------------------------------------------------------- */

void Info::command(int narg, char **arg)
{
  FILE *out=screen;
  int flags=0;

  if (comm->me != 0) return;

  // parse arguments
  int idx = 0;

  while (idx < narg) {
    if (strncmp(arg[idx],"all",3) == 0) {
      flags |= ALL;
      ++idx;
    } else if ((idx+1 < narg) && (strncmp(arg[idx],"out",3) == 0)
               && (strncmp(arg[idx+1],"screen",3) == 0)) {
      if ((out != screen) && (out != logfile)) fclose(out);
      out = screen;
      idx += 2;
    } else if ((idx+1 < narg) && (strncmp(arg[idx],"out",3) == 0)
               && (strncmp(arg[idx+1],"log",3) == 0)) {
      if ((out != screen) && (out != logfile)) fclose(out);
      out = logfile;
      idx += 2;
    } else if ((idx+2 < narg) && (strncmp(arg[idx],"out",3) == 0)
               && (strncmp(arg[idx+1],"append",3) == 0)) {
      if ((out != screen) && (out != logfile)) fclose(out);
      out = fopen(arg[idx+2],"a");
      idx += 3;
    } else if ((idx+2 < narg) && (strncmp(arg[idx],"out",3) == 0)
               && (strncmp(arg[idx+1],"overwrite",3) == 0)) {
      if ((out != screen) && (out != logfile)) fclose(out);
      out = fopen(arg[idx+2],"w");
      idx += 3;
    } else if (strncmp(arg[idx],"communication",5) == 0) {
      flags |= COMM;
      ++idx;
    } else if (strncmp(arg[idx],"computes",5) == 0) {
      flags |= COMPUTES;
      ++idx;
    } else if (strncmp(arg[idx],"dumps",5) == 0) {
      flags |= DUMPS;
      ++idx;
    } else if (strncmp(arg[idx],"fixes",5) == 0) {
      flags |= FIXES;
      ++idx;
    } else if (strncmp(arg[idx],"groups",3) == 0) {
      flags |= GROUPS;
      ++idx;
    } else if (strncmp(arg[idx],"regions",3) == 0) {
      flags |= REGIONS;
      ++idx;
    } else if (strncmp(arg[idx],"config",3) == 0) {
      flags |= CONFIG;
      ++idx;
    } else if (strncmp(arg[idx],"time",3) == 0) {
      flags |= TIME;
      ++idx;
    } else if (strncmp(arg[idx],"memory",3) == 0) {
      flags |= MEMORY;
      ++idx;
    } else if (strncmp(arg[idx],"variables",3) == 0) {
      flags |= VARIABLES;
      ++idx;
    } else if (strncmp(arg[idx],"system",3) == 0) {
      flags |= SYSTEM;
      ++idx;
    } else if (strncmp(arg[idx],"coeffs",3) == 0) {
      flags |= COEFFS;
      ++idx;
    } else if (strncmp(arg[idx],"styles",3) == 0) {
      if (idx+1 < narg) {
        ++idx;
        if (strncmp(arg[idx],"all",3) == 0) {
          flags |= STYLES;
          ++idx;
        } else if (strncmp(arg[idx],"atom",3) == 0) {
          flags |= ATOM_STYLES;
          ++idx;
        } else if (strncmp(arg[idx],"integrate",3) == 0) {
          flags |= INTEGRATE_STYLES;
          ++idx;
        } else if (strncmp(arg[idx],"minimize",3) == 0) {
          flags |= MINIMIZE_STYLES;
          ++idx;
        } else if (strncmp(arg[idx],"pair",3) == 0) {
          flags |= PAIR_STYLES;
          ++idx;
        } else if (strncmp(arg[idx],"bond",3) == 0) {
          flags |= BOND_STYLES;
          ++idx;
        } else if (strncmp(arg[idx],"angle",3) == 0) {
          flags |= ANGLE_STYLES;
          ++idx;
        } else if (strncmp(arg[idx],"dihedral",3) == 0) {
          flags |= DIHEDRAL_STYLES;
          ++idx;
        } else if (strncmp(arg[idx],"improper",3) == 0) {
          flags |= IMPROPER_STYLES;
          ++idx;
        } else if (strncmp(arg[idx],"kspace",3) == 0) {
          flags |= KSPACE_STYLES;
          ++idx;
        } else if (strncmp(arg[idx],"fix",3) == 0) {
          flags |= FIX_STYLES;
          ++idx;
        } else if (strncmp(arg[idx],"compute",4) == 0) {
          flags |= COMPUTE_STYLES;
          ++idx;
        } else if (strncmp(arg[idx],"region",3) == 0) {
          flags |= REGION_STYLES;
          ++idx;
        } else if (strncmp(arg[idx],"dump",3) == 0) {
          flags |= DUMP_STYLES;
          ++idx;
        } else if (strncmp(arg[idx],"command",4) == 0) {
          flags |= COMMAND_STYLES;
          ++idx;
        } else {
          flags |= STYLES;
        }
      } else {
        flags |= STYLES;
        ++idx;
      }
    } else {
      error->warning(FLERR,"Ignoring unknown or incorrect info command flag");
      ++idx;
    }
  }

  if (out == NULL) return;

  fputs("\nInfo-Info-Info-Info-Info-Info-Info-Info-Info-Info-Info\n",out);
  time_t now = time(NULL);
  fprintf(out,"Printed on %s\n",ctime(&now));

  if (flags & CONFIG) {
    if (lmp->has_git_info) {
      fprintf(out,"\nLAMMPS version: %s / %s\nGit info: %s / %s / %s\n\n",
              universe->version, universe->num_ver,lmp->git_branch,
              lmp->git_descriptor,lmp->git_commit);
    } else {
      fprintf(out,"\nLAMMPS version: %s / %s\n\n",
              universe->version, universe->num_ver);
    }
    const char *infobuf = get_os_info();
    fprintf(out,"OS information: %s\n\n",infobuf);
    delete[] infobuf;

    fprintf(out,"sizeof(smallint): %3d-bit\n",(int)sizeof(smallint)*8);
    fprintf(out,"sizeof(imageint): %3d-bit\n",(int)sizeof(imageint)*8);
    fprintf(out,"sizeof(tagint):   %3d-bit\n",(int)sizeof(tagint)*8);
    fprintf(out,"sizeof(bigint):   %3d-bit\n",(int)sizeof(bigint)*8);

    infobuf = get_compiler_info();
    fprintf(out,"\nCompiler: %s with %s\n",infobuf,get_openmp_info());
    delete[] infobuf;
<<<<<<< HEAD
=======
    fprintf(out,"C++ standard: %s\n",get_cxx_info());
>>>>>>> 5e3fe197

    fputs("\nActive compile time flags:\n\n",out);
    if (has_gzip_support()) fputs("-DLAMMPS_GZIP\n",out);
    if (has_png_support()) fputs("-DLAMMPS_PNG\n",out);
    if (has_jpeg_support()) fputs("-DLAMMPS_JPEG\n",out);
    if (has_ffmpeg_support()) fputs("-DLAMMPS_FFMPEG\n",out);
    if (has_exceptions()) fputs("-DLAMMPS_EXCEPTIONS\n",out);

#if defined(LAMMPS_BIGBIG)
    fputs("-DLAMMPS_BIGBIG\n",out);
#elif defined(LAMMPS_SMALLBIG)
    fputs("-DLAMMPS_SMALLBIG\n",out);
#else // defined(LAMMPS_SMALLSMALL)
    fputs("-DLAMMPS_SMALLSMALL\n",out);
#endif

    const char *pkg;
    int ncword, ncline = 0;

    fputs("\nInstalled packages:\n\n",out);
    for (int i = 0; NULL != (pkg = lmp->installed_packages[i]); ++i) {
      ncword = strlen(pkg);
      if (ncline + ncword > 78) {
        ncline = 0;
        fputs("\n",out);
      }
      fprintf(out,"%s ",pkg);
      ncline += ncword + 1;
    }
    fputs("\n",out);
  }

  if (flags & MEMORY) {

    fprintf(out,"\nMemory allocation information (MPI rank 0):\n\n");

    bigint bytes = 0;
    bytes += atom->memory_usage();
    bytes += neighbor->memory_usage();
    bytes += comm->memory_usage();
    bytes += update->memory_usage();
    bytes += force->memory_usage();
    bytes += modify->memory_usage();
    for (int i = 0; i < output->ndump; i++)
      bytes += output->dump[i]->memory_usage();
    double mbytes = bytes/1024.0/1024.0;
    fprintf(out,"Total dynamically allocated memory: %.4g Mbyte\n",mbytes);

#if defined(_WIN32)
    HANDLE phandle = GetCurrentProcess();
    PROCESS_MEMORY_COUNTERS_EX pmc;
    GetProcessMemoryInfo(phandle,(PROCESS_MEMORY_COUNTERS *)&pmc,sizeof(pmc));
    fprintf(out,"Non-shared memory use: %.4g Mbyte\n",
            (double)pmc.PrivateUsage/1048576.0);
    fprintf(out,"Maximum working set size: %.4g Mbyte\n",
            (double)pmc.PeakWorkingSetSize/1048576.0);
#else
#if defined(__linux__)
    struct mallinfo mi;
    mi = mallinfo();
    fprintf(out,"Current reserved memory pool size: %.4g Mbyte\n",
            (double)mi.uordblks/1048576.0+(double)mi.hblkhd/1048576.0);
#endif
    struct rusage ru;
    if (getrusage(RUSAGE_SELF, &ru) == 0) {
      fprintf(out,"Maximum resident set size: %.4g Mbyte\n",
              (double)ru.ru_maxrss/1024.0);
    }
#endif
  }

  if (flags & COMM) {
    int major,minor;
    const char *version = get_mpi_info(major,minor);

    fprintf(out,"\nCommunication information:\n");
    fprintf(out,"MPI library level: MPI v%d.%d\n",major,minor);
    fprintf(out,"MPI version: %s\n",version);
    fprintf(out,"Comm style = %s,  Comm layout = %s\n",
            commstyles[comm->style], commlayout[comm->layout]);
    fprintf(out,"Communicate velocities for ghost atoms = %s\n",
            comm->ghost_velocity ? "yes" : "no");

    if (comm->mode == 0) {
      fprintf(out,"Communication mode = single\n");
      fprintf(out,"Communication cutoff = %g\n",
              comm->get_comm_cutoff());
    }

    if (comm->mode == 1) {
      fprintf(out,"Communication mode = multi\n");
      double cut;
      for (int i=1; i <= atom->ntypes && neighbor->cuttype; ++i) {
        cut = neighbor->cuttype[i];
        if (comm->cutusermulti) cut = MAX(cut,comm->cutusermulti[i]);
        fprintf(out,"Communication cutoff for type %d = %g\n", i, cut);
      }
    }
    fprintf(out,"Nprocs = %d,   Nthreads = %d\n",
            comm->nprocs, comm->nthreads);
    if (domain->box_exist)
      fprintf(out,"Processor grid = %d x %d x %d\n",comm->procgrid[0],
            comm->procgrid[1], comm->procgrid[2]);
  }

  if (flags & SYSTEM) {
    fprintf(out,"\nSystem information:\n");
    fprintf(out,"Units      = %s\n",update->unit_style);
    fprintf(out,"Atom style = %s\n", atom->atom_style);
    fprintf(out,"Atom map   = %s\n", mapstyles[atom->map_style]);
    if (atom->molecular > 0) {
      const char *msg;
      msg = (atom->molecular == 2) ? "template" : "standard";
      fprintf(out,"Molecule type = %s\n",msg);
    }
    fprintf(out,"Atoms = " BIGINT_FORMAT ",  types = %d,  style = %s\n",
            atom->natoms, atom->ntypes, force->pair_style);

    if (force->pair && utils::strmatch(force->pair_style,"^hybrid")) {
      PairHybrid *hybrid = (PairHybrid *)force->pair;
      fprintf(out,"Hybrid sub-styles:");
      for (int i=0; i < hybrid->nstyles; ++i)
        fprintf(out," %s", hybrid->keywords[i]);
      fputc('\n',out);
    }
    if (atom->molecular > 0) {
      const char *msg;
      msg = force->bond_style ? force->bond_style : "none";
      fprintf(out,"Bonds = " BIGINT_FORMAT ",  types = %d,  style = %s\n",
              atom->nbonds, atom->nbondtypes, msg);

      msg = force->angle_style ? force->angle_style : "none";
      fprintf(out,"Angles = " BIGINT_FORMAT ",  types = %d,  style = %s\n",
              atom->nangles, atom->nangletypes, msg);

      msg = force->dihedral_style ? force->dihedral_style : "none";
      fprintf(out,"Dihedrals = " BIGINT_FORMAT ",  types = %d,  style = %s\n",
              atom->ndihedrals, atom->ndihedraltypes, msg);

      msg = force->improper_style ? force->improper_style : "none";
      fprintf(out,"Impropers = " BIGINT_FORMAT ",  types = %d,  style = %s\n",
              atom->nimpropers, atom->nimpropertypes, msg);

      const double * const special_lj   = force->special_lj;
      const double * const special_coul = force->special_coul;

      fprintf(out,"Special bond factors lj =   %-10g %-10g %-10g\n"
              "Special bond factors coul = %-10g %-10g %-10g\n",
              special_lj[1],special_lj[2],special_lj[3],
              special_coul[1],special_coul[2],special_coul[3]);
    }

    fprintf(out,"Kspace style = %s\n",
            force->kspace ? force->kspace_style : "none");

    if (domain->box_exist) {
      fprintf(out,"\nDimensions = %d\n",domain->dimension);
      fprintf(out,"%s box = %g x %g x %g\n",
              domain->triclinic ? "Triclinic" : "Orthogonal",
              domain->xprd, domain->yprd, domain->zprd);
      fprintf(out,"Boundaries = %c,%c %c,%c %c,%c\n",
              bstyles[domain->boundary[0][0]],bstyles[domain->boundary[0][1]],
              bstyles[domain->boundary[1][0]],bstyles[domain->boundary[1][1]],
              bstyles[domain->boundary[2][0]],bstyles[domain->boundary[2][1]]);
      fprintf(out,"xlo, xhi = %g, %g\n", domain->boxlo[0], domain->boxhi[0]);
      fprintf(out,"ylo, yhi = %g, %g\n", domain->boxlo[1], domain->boxhi[1]);
      fprintf(out,"zlo, zhi = %g, %g\n", domain->boxlo[2], domain->boxhi[2]);
      if (domain->triclinic)
          fprintf(out,"Xy, xz, yz = %g, %g, %g\n",
                  domain->xy, domain->xz, domain->yz);
    } else {
      fputs("\nBox has not yet been created\n",out);
    }
  }

  if (domain->box_exist && (flags & COEFFS)) {
    Pair *pair=force->pair;

    fprintf(out,"\nCoeff information:\n");
    if (pair) {
      fprintf(out,"Pair Coeffs:\n");
      for (int i=1; i <= atom->ntypes; ++i)
        for (int j=i; j <= atom->ntypes; ++j) {
          fprintf(out,"%3d %3d :",i,j);
          if (pair->allocated && pair->setflag[i][j]) fputs(" is set\n",out);
          else fputs (" is not set\n",out);
        }
    }
    if (force->bond) {
      Bond *bond=force->bond;

      if (bond) {
        fprintf(out,"Bond Coeffs:\n");
        for (int i=1; i <= atom->nbondtypes; ++i) {
          fprintf(out,"%3d :",i);
          if (bond->allocated && bond->setflag[i]) fputs(" is set\n",out);
          else fputs (" is not set\n",out);
        }
      }
    }
    if (force->angle) {
      Angle *angle=force->angle;

      if (angle) {
        fprintf(out,"Angle Coeffs:\n");
        for (int i=1; i <= atom->nangletypes; ++i) {
          fprintf(out,"%3d :",i);
          if (angle->allocated && angle->setflag[i]) fputs(" is set\n",out);
          else fputs (" is not set\n",out);
        }
      }
    }
    if (force->dihedral) {
      Dihedral *dihedral=force->dihedral;

      if (dihedral) {
        fprintf(out,"Dihedral Coeffs:\n");
        for (int i=1; i <= atom->ndihedraltypes; ++i) {
          fprintf(out,"%3d :",i);
          if (dihedral->allocated && dihedral->setflag[i]) fputs(" is set\n",out);
          else fputs (" is not set\n",out);
        }
      }
    }
    if (force->improper) {
      Improper *b=force->improper;

      if (b) {
        fprintf(out,"Improper Coeffs:\n");
        for (int i=1; i <= atom->nimpropertypes; ++i) {
          fprintf(out,"%3d :",i);
          if (b->allocated && b->setflag[i]) fputs(" is set\n",out);
          else fputs (" is not set\n",out);
        }
      }
    }
  }

  if (flags & GROUPS) {
    int ngroup = group->ngroup;
    char **names = group->names;
    int *dynamic = group->dynamic;
    fprintf(out,"\nGroup information:\n");
    for (int i=0; i < ngroup; ++i) {
      if (names[i])
        fprintf(out,"Group[%2d]: %s (%s)\n",
                i, names[i], dynamic[i] ? "dynamic" : "static");
    }
  }

  if (flags & REGIONS) {
    int nreg = domain->nregion;
    Region **regs = domain->regions;
    fprintf(out,"\nRegion information:\n");
    for (int i=0; i < nreg; ++i) {
      fprintf(out,"Region[%3d]: %s,  style = %s,  side = %s\n",
              i, regs[i]->id, regs[i]->style,
              regs[i]->interior ? "in" : "out");
      if (regs[i]->bboxflag)
        fprintf(out,"     Boundary: lo %g %g %g  hi %g %g %g\n",
                regs[i]->extent_xlo, regs[i]->extent_ylo,
                regs[i]->extent_zlo, regs[i]->extent_xhi,
                regs[i]->extent_yhi, regs[i]->extent_zhi);
      else fprintf(out,"     No Boundary\n");
    }
  }

  if (flags & COMPUTES) {
    int ncompute = modify->ncompute;
    Compute **compute = modify->compute;
    char **names = group->names;
    fprintf(out,"\nCompute information:\n");
    for (int i=0; i < ncompute; ++i) {
      fprintf(out,"Compute[%3d]: %s,  style = %s,  group = %s\n",
              i, compute[i]->id, compute[i]->style,
              names[compute[i]->igroup]);
    }
  }

  if (flags & DUMPS) {
    int ndump = output->ndump;
    Dump **dump = output->dump;
    int *nevery = output->every_dump;           \
    char **vnames = output->var_dump;
    char **names = group->names;
    fprintf(out,"\nDump information:\n");
    for (int i=0; i < ndump; ++i) {
      fprintf(out,"Dump[%3d]: %s,  file = %s,  style = %s,  group = %s,  ",
              i, dump[i]->id, dump[i]->filename,
              dump[i]->style, names[dump[i]->igroup]);
      if (nevery[i]) {
        fprintf(out,"every = %d\n", nevery[i]);
      } else {
        fprintf(out,"every = %s\n", vnames[i]);
      }
    }
  }

  if (flags & FIXES) {
    int nfix = modify->nfix;
    Fix **fix = modify->fix;
    char **names = group->names;
    fprintf(out,"\nFix information:\n");
    for (int i=0; i < nfix; ++i) {
      fprintf(out,"Fix[%3d]: %s,  style = %s,  group = %s\n",
              i, fix[i]->id, fix[i]->style, names[fix[i]->igroup]);
    }
  }

  if (flags & VARIABLES) {
    int nvar = input->variable->nvar;
    int *style = input->variable->style;
    char **names = input->variable->names;
    char ***data = input->variable->data;
    fprintf(out,"\nVariable information:\n");
    for (int i=0; i < nvar; ++i) {
      int ndata = 1;
      fprintf(out,"Variable[%3d]: %-10s,  style = %-10s,  def =",
              i,names[i],varstyles[style[i]]);
      if (style[i] == INTERNAL) {
        fprintf(out,"%g\n",input->variable->dvalue[i]);
        continue;
      }
      if ((style[i] != LOOP) && (style[i] != ULOOP))
        ndata = input->variable->num[i];
      for (int j=0; j < ndata; ++j)
        fprintf(out," %s",data[i][j]);
      fputs("\n",out);
    }
  }

  if (flags & TIME) {
    double wallclock = MPI_Wtime() - lmp->initclock;
    double cpuclock = 0.0;

#if defined(_WIN32)
    // from MSD docs.
    FILETIME ct,et,kt,ut;
    union { FILETIME ft; uint64_t ui; } cpu;
    if (GetProcessTimes(GetCurrentProcess(),&ct,&et,&kt,&ut)) {
      cpu.ft = ut;
      cpuclock = cpu.ui * 0.0000001;
    }
#else /* POSIX */
    struct rusage ru;
    if (getrusage(RUSAGE_SELF, &ru) == 0) {
      cpuclock  = (double) ru.ru_utime.tv_sec;
      cpuclock += (double) ru.ru_utime.tv_usec * 0.000001;
    }
#endif /* ! _WIN32 */

    int cpuh,cpum,cpus,wallh,wallm,walls;
    cpus = fmod(cpuclock,60.0);
    cpuclock = (cpuclock - cpus) / 60.0;
    cpum = fmod(cpuclock,60.0);
    cpuh = (cpuclock - cpum) / 60.0;
    walls = fmod(wallclock,60.0);
    wallclock = (wallclock - walls) / 60.0;
    wallm = fmod(wallclock,60.0);
    wallh = (wallclock - wallm) / 60.0;
    fprintf(out,"\nTotal time information (MPI rank 0):\n"
            "  CPU time: %4d:%02d:%02d\n"
            " Wall time: %4d:%02d:%02d\n",
            cpuh,cpum,cpus,wallh,wallm,walls);
  }

  if (flags & STYLES) {
    available_styles(out, flags);
  }

  fputs("\nInfo-Info-Info-Info-Info-Info-Info-Info-Info-Info-Info\n\n",out);

  // close output file pointer if opened locally thus forcing a hard sync.
  if ((out != screen) && (out != logfile))
    fclose(out);
}


void Info::available_styles(FILE * out, int flags)
{

  fprintf(out,"\nStyles information:\n");

  if(flags & ATOM_STYLES)      atom_styles(out);
  if(flags & INTEGRATE_STYLES) integrate_styles(out);
  if(flags & MINIMIZE_STYLES)  minimize_styles(out);
  if(flags & PAIR_STYLES)      pair_styles(out);
  if(flags & BOND_STYLES)      bond_styles(out);
  if(flags & ANGLE_STYLES)     angle_styles(out);
  if(flags & DIHEDRAL_STYLES)  dihedral_styles(out);
  if(flags & IMPROPER_STYLES)  improper_styles(out);
  if(flags & KSPACE_STYLES)    kspace_styles(out);
  if(flags & FIX_STYLES)       fix_styles(out);
  if(flags & COMPUTE_STYLES)   compute_styles(out);
  if(flags & REGION_STYLES)    region_styles(out);
  if(flags & DUMP_STYLES)      dump_styles(out);
  if(flags & COMMAND_STYLES)   command_styles(out);
}

void Info::atom_styles(FILE * out)
{
  fprintf(out, "\nAtom styles:\n");
  print_columns(out, atom->avec_map);
  fprintf(out, "\n\n\n");
}

void Info::integrate_styles(FILE * out)
{
  fprintf(out, "\nIntegrate styles:\n");
  print_columns(out, update->integrate_map);
  fprintf(out, "\n\n\n");
}

void Info::minimize_styles(FILE * out)
{
  fprintf(out, "\nMinimize styles:\n");
  print_columns(out, update->minimize_map);
  fprintf(out, "\n\n\n");
}

void Info::pair_styles(FILE * out)
{
  fprintf(out, "\nPair styles:\n");
  print_columns(out, force->pair_map);
  fprintf(out, "\n\n\n");
}

void Info::bond_styles(FILE * out)
{
  fprintf(out, "\nBond styles:\n");
  print_columns(out, force->bond_map);
  fprintf(out, "\n\n\n");
}

void Info::angle_styles(FILE * out)
{
  fprintf(out, "\nAngle styles:\n");
  print_columns(out, force->angle_map);
  fprintf(out, "\n\n\n");
}

void Info::dihedral_styles(FILE * out)
{
  fprintf(out, "\nDihedral styles:\n");
  print_columns(out, force->dihedral_map);
  fprintf(out, "\n\n\n");
}

void Info::improper_styles(FILE * out)
{
  fprintf(out, "\nImproper styles:\n");
  print_columns(out, force->improper_map);
  fprintf(out, "\n\n\n");
}

void Info::kspace_styles(FILE * out)
{
  fprintf(out, "\nKSpace styles:\n");
  print_columns(out, force->kspace_map);
  fprintf(out, "\n\n\n");
}

void Info::fix_styles(FILE * out)
{
  fprintf(out, "\nFix styles:\n");
  print_columns(out, modify->fix_map);
  fprintf(out, "\n\n\n");
}

void Info::compute_styles(FILE * out)
{
  fprintf(out, "\nCompute styles:\n");
  print_columns(out, modify->compute_map);
  fprintf(out, "\n\n\n");
}

void Info::region_styles(FILE * out)
{
  fprintf(out, "\nRegion styles:\n");
  print_columns(out, domain->region_map);
  fprintf(out, "\n\n\n");
}

void Info::dump_styles(FILE * out)
{
  fprintf(out, "\nDump styles:\n");
  print_columns(out, output->dump_map);
  fprintf(out, "\n\n\n");
}

void Info::command_styles(FILE * out)
{
  fprintf(out, "\nCommand styles (add-on input script commands):\n");
  print_columns(out, input->command_map);
  fprintf(out, "\n\n\n");
}


/* ---------------------------------------------------------------------- */

// the is_active() function returns true if the selected style or name
// in the selected category is currently in use.

bool Info::is_active(const char *category, const char *name)
{
  if ((category == NULL) || (name == NULL)) return false;
  const char *style = "none";
  const int len = strlen(name);

  if (strcmp(category,"package") == 0) {
    if (strcmp(name,"gpu") == 0) {
      return (modify->find_fix("package_gpu") >= 0) ? true : false;
    } else if (strcmp(name,"intel") == 0) {
      return (modify->find_fix("package_intel") >= 0) ? true : false;
    } else if (strcmp(name,"kokkos") == 0) {
      return (lmp->kokkos && lmp->kokkos->kokkos_exists) ? true : false;
    } else if (strcmp(name,"omp") == 0) {
      return (modify->find_fix("package_omp") >= 0) ? true : false;
    } else error->all(FLERR,"Unknown name for info package category");

  } else if (strcmp(category,"newton") == 0) {
    if (strcmp(name,"pair") == 0) return (force->newton_pair != 0);
    else if (strcmp(name,"bond") == 0) return (force->newton_bond != 0);
    else if (strcmp(name,"any") == 0) return (force->newton != 0);
    else error->all(FLERR,"Unknown name for info newton category");

  } else if (strcmp(category,"pair") == 0) {
    if (force->pair == NULL) return false;
    if (strcmp(name,"single") == 0) return (force->pair->single_enable != 0);
    else if (strcmp(name,"respa") == 0) return (force->pair->respa_enable != 0);
    else if (strcmp(name,"manybody") == 0) return (force->pair->manybody_flag != 0);
    else if (strcmp(name,"tail") == 0) return (force->pair->tail_flag != 0);
    else if (strcmp(name,"shift") == 0) return (force->pair->offset_flag != 0);
    else error->all(FLERR,"Unknown name for info pair category");

  } else if (strcmp(category,"comm_style") == 0) {
    style = commstyles[comm->style];
  } else if (strcmp(category,"min_style") == 0) {
    style = update->minimize_style;
  } else if (strcmp(category,"run_style") == 0) {
    style = update->integrate_style;
  } else if (strcmp(category,"atom_style") == 0) {
    style = atom->atom_style;
  } else if (strcmp(category,"pair_style") == 0) {
    style = force->pair_style;
  } else if (strcmp(category,"bond_style") == 0) {
    style = force->bond_style;
  } else if (strcmp(category,"angle_style") == 0) {
    style = force->angle_style;
  } else if (strcmp(category,"dihedral_style") == 0) {
    style = force->dihedral_style;
  } else if (strcmp(category,"improper_style") == 0) {
    style = force->improper_style;
  } else if (strcmp(category,"kspace_style") == 0) {
    style = force->kspace_style;
  } else error->all(FLERR,"Unknown category for info is_active()");

  int match = 0;
  if (strcmp(style,name) == 0) match = 1;

  if (!match && lmp->suffix_enable) {
    if (lmp->suffix) {
      char *name_w_suffix = new char [len + 2 + strlen(lmp->suffix)];
      sprintf(name_w_suffix,"%s/%s",name,lmp->suffix);
      if (strcmp(style,name_w_suffix) == 0) match = 1;
      delete[] name_w_suffix;
    }
    if (!match && lmp->suffix2) {
      char *name_w_suffix = new char [len + 2 + strlen(lmp->suffix2)];
      sprintf(name_w_suffix,"%s/%s",name,lmp->suffix2);
      if (strcmp(style,name_w_suffix) == 0) match = 1;
      delete[] name_w_suffix;
    }
  }
  return match ? true : false;
}

/* ---------------------------------------------------------------------- */

// the is_available() function returns true if the selected style
// or name in the selected category is available for use (but need
// not be currently active).

bool Info::is_available(const char *category, const char *name)
{
  if ((category == NULL) || (name == NULL)) return false;

  if (has_style(category, name)) {
    return true;
  } else if (strcmp(category,"feature") == 0) {
    if (strcmp(name,"gzip") == 0) {
      return has_gzip_support();
    } else if (strcmp(name,"png") == 0) {
      return has_png_support();
    } else if (strcmp(name,"jpeg") == 0) {
      return has_jpeg_support();
    } else if (strcmp(name,"ffmpeg") == 0) {
      return has_ffmpeg_support();
    } else if (strcmp(name,"exceptions") == 0) {
      return has_exceptions();
    }
  } else error->all(FLERR,"Unknown category for info is_available()");

  return false;
}

/* ---------------------------------------------------------------------- */

// the is_defined() function returns true if a particular ID of the
// selected category (e.g. fix ID, group ID, region ID etc.) has been
// defined and thus can be accessed. It does *NOT* check whether a
// particular ID has a particular style.

bool Info::is_defined(const char *category, const char *name)
{
  if ((category == NULL) || (name == NULL)) return false;

  if (strcmp(category,"compute") == 0) {
    int ncompute = modify->ncompute;
    Compute **compute = modify->compute;
    for (int i=0; i < ncompute; ++i) {
      if (strcmp(compute[i]->id,name) == 0)
        return true;
    }
  } else if (strcmp(category,"dump") == 0) {
    int ndump = output->ndump;
    Dump **dump = output->dump;
    for (int i=0; i < ndump; ++i) {
      if (strcmp(dump[i]->id,name) == 0)
        return true;
    }
  } else if (strcmp(category,"fix") == 0) {
    int nfix = modify->nfix;
    Fix **fix = modify->fix;
    for (int i=0; i < nfix; ++i) {
      if (strcmp(fix[i]->id,name) == 0)
        return true;
    }
  } else if (strcmp(category,"group") == 0) {
    int ngroup = group->ngroup;
    char **names = group->names;
    for (int i=0; i < ngroup; ++i) {
      if (strcmp(names[i],name) == 0)
        return true;
    }
  } else if (strcmp(category,"region") == 0) {
    int nreg = domain->nregion;
    Region **regs = domain->regions;
    for (int i=0; i < nreg; ++i) {
      if (strcmp(regs[i]->id,name) == 0)
        return true;
    }
  } else if (strcmp(category,"variable") == 0) {
    int nvar = input->variable->nvar;
    char **names = input->variable->names;

    for (int i=0; i < nvar; ++i) {
      if (strcmp(names[i],name) == 0)
        return true;
    }
  } else error->all(FLERR,"Unknown category for info is_defined()");

  return false;
}

bool Info::has_style(const string & category, const string & name)
{
  if ( category == "atom" ) {
    return find_style(lmp, atom->avec_map, name, false);
  } else if( category == "integrate" ) {
    return find_style(lmp, update->integrate_map, name, true);
  } else if( category == "minimize" ) {
    return find_style(lmp, update->minimize_map, name, true);
  } else if( category == "pair" ) {
    return find_style(lmp, force->pair_map, name, true);
  } else if( category == "bond" ) {
    return find_style(lmp, force->bond_map, name, true);
  } else if( category == "angle" ) {
    return find_style(lmp, force->angle_map, name, true);
  } else if( category == "dihedral" ) {
    return find_style(lmp, force->dihedral_map, name, true);
  } else if( category == "improper" ) {
    return find_style(lmp, force->improper_map, name, true);
  } else if( category == "kspace" ) {
    return find_style(lmp, force->kspace_map, name, true);
  } else if( category == "fix" ) {
    return find_style(lmp, modify->fix_map, name, true);
  } else if( category == "compute" ) {
    return find_style(lmp, modify->compute_map, name, true);
  } else if( category == "region" ) {
    return find_style(lmp, domain->region_map, name, false);
  } else if( category == "dump" ) {
    return find_style(lmp, output->dump_map, name, false);
  } else if( category == "command" ) {
    return find_style(lmp, input->command_map, name, false);
  }
  return false;
}

vector<std::string> Info::get_available_styles(const string & category)
{
  if ( category == "atom" ) {
    return get_style_names(atom->avec_map);
  } else if( category == "integrate" ) {
    return get_style_names(update->integrate_map);
  } else if( category == "minimize" ) {
    return get_style_names(update->minimize_map);
  } else if( category == "pair" ) {
    return get_style_names(force->pair_map);
  } else if( category == "bond" ) {
    return get_style_names(force->bond_map);
  } else if( category == "angle" ) {
    return get_style_names(force->angle_map);
  } else if( category == "dihedral" ) {
    return get_style_names(force->dihedral_map);
  } else if( category == "improper" ) {
    return get_style_names(force->improper_map);
  } else if( category == "kspace" ) {
    return get_style_names(force->kspace_map);
  } else if( category == "fix" ) {
    return get_style_names(modify->fix_map);
  } else if( category == "compute" ) {
    return get_style_names(modify->compute_map);
  } else if( category == "region" ) {
    return get_style_names(domain->region_map);
  } else if( category == "dump" ) {
    return get_style_names(output->dump_map);
  } else if( category == "command" ) {
    return get_style_names(input->command_map);
  }
  return vector<string>();
}

template<typename ValueType>
static vector<string> get_style_names(map<string, ValueType> * styles)
{
  vector<string> names;

  names.reserve(styles->size());
  for(auto const& kv : *styles) {
    // skip "secret" styles
    if (isupper(kv.first[0])) continue;
    names.push_back(kv.first);
  }

  return names;
}

template<typename ValueType>
static bool find_style(const LAMMPS* lmp, map<string, ValueType> * styles, const string & name, bool suffix_check)
{
  if (styles->find(name) != styles->end()) {
    return true;
  }

  if (suffix_check && lmp->suffix_enable) {
    if (lmp->suffix) {
      string name_w_suffix = name + "/" + lmp->suffix;
      if (find_style(lmp, styles, name_w_suffix, false)) {
        return true;
      }
    }
    if (lmp->suffix2) {
      string name_w_suffix = name + "/" + lmp->suffix2;
      if (find_style(lmp, styles, name_w_suffix, false)) {
        return true;
      }
    }
  }
  return false;
}

template<typename ValueType>
static void print_columns(FILE* fp, map<string, ValueType> * styles)
{
  if (styles->empty()) {
    fprintf(fp, "\nNone");
    return;
  }

  // std::map keys are already sorted
  int pos = 80;
  for(typename map<string, ValueType>::iterator it = styles->begin(); it != styles->end(); ++it) {
    const string & style_name = it->first;

    // skip "secret" styles
    if (isupper(style_name[0])) continue;

    int len = style_name.length();
    if (pos + len > 80) {
      fprintf(fp,"\n");
      pos = 0;
    }

    if (len < 16) {
      fprintf(fp,"%-16s", style_name.c_str());
      pos += 16;
    } else if (len < 32) {
      fprintf(fp,"%-32s", style_name.c_str());
      pos += 32;
    } else if (len < 48) {
      fprintf(fp,"%-48s", style_name.c_str());
      pos += 48;
    } else if (len < 64) {
      fprintf(fp,"%-64s", style_name.c_str());
      pos += 64;
    } else {
      fprintf(fp,"%-80s", style_name.c_str());
      pos += 80;
    }
  }
}

bool Info::has_gzip_support() {
#ifdef LAMMPS_GZIP
  return true;
#else
  return false;
#endif
}

bool Info::has_png_support() {
#ifdef LAMMPS_PNG
  return true;
#else
  return false;
#endif
}

bool Info::has_jpeg_support() {
#ifdef LAMMPS_JPEG
  return true;
#else
  return false;
#endif
}

bool Info::has_ffmpeg_support() {
#ifdef LAMMPS_FFMPEG
  return true;
#else
  return false;
#endif
}

bool Info::has_exceptions() {
#ifdef LAMMPS_EXCEPTIONS
  return true;
#else
  return false;
#endif
}

bool Info::has_package(const char * package_name) {
  for(int i = 0; LAMMPS::installed_packages[i] != NULL; ++i) {
    if(strcmp(package_name, LAMMPS::installed_packages[i]) == 0) {
      return true;
    }
  }
  return false;
}

/* ---------------------------------------------------------------------- */
#define _INFOBUF_SIZE 256

char *Info::get_os_info()
{
  char *buf = new char[_INFOBUF_SIZE];

#if defined(_WIN32)
  DWORD fullversion,majorv,minorv,buildv=0;

  fullversion = GetVersion();
  majorv = (DWORD) (LOBYTE(LOWORD(fullversion)));
  minorv = (DWORD) (HIBYTE(LOWORD(fullversion)));
  if (fullversion < 0x80000000)
    buildv = (DWORD) (HIWORD(fullversion));

  SYSTEM_INFO si;
  GetSystemInfo(&si);

  const char *machine;
  switch (si.wProcessorArchitecture) {
  case PROCESSOR_ARCHITECTURE_AMD64:
    machine = (const char *) "x86_64";
    break;
  case PROCESSOR_ARCHITECTURE_ARM:
    machine = (const char *) "arm";
    break;
  case PROCESSOR_ARCHITECTURE_IA64:
    machine = (const char *) "ia64";
    break;
  case PROCESSOR_ARCHITECTURE_INTEL:
    machine = (const char *) "i386";
    break;
  default:
    machine = (const char *) "(unknown)";
  }
  snprintf(buf,_INFOBUF_SIZE,"Windows %d.%d (%d) on %s",
           majorv,minorv,buildv,machine);
#else
  struct utsname ut;
  uname(&ut);
  snprintf(buf,_INFOBUF_SIZE,"%s %s on %s",
           ut.sysname, ut.release, ut.machine);
#endif
  return buf;
}

char *Info::get_compiler_info()
{
  char *buf = new char[_INFOBUF_SIZE];
#if __clang__
  snprintf(buf,_INFOBUF_SIZE,"Clang C++ %s", __VERSION__);
#elif __INTEL_COMPILER
<<<<<<< HEAD
  snprintf(buf,_INFOBUF_SIZE,"Intel C++ %s", __VERSION__);
=======
  double version = static_cast<double>(__INTEL_COMPILER)*0.01;
  snprintf(buf,_INFOBUF_SIZE,"Intel C++ %5.2f.%d / %s", version, __INTEL_COMPILER_UPDATE, __VERSION__);
>>>>>>> 5e3fe197
#elif __GNUC__
  snprintf(buf,_INFOBUF_SIZE,"GNU C++ %s",   __VERSION__);
#else
  snprintf(buf,_INFOBUF_SIZE,"(Unknown)");
#endif
  return buf;
}

const char *Info::get_openmp_info()
{

#if !defined(_OPENMP)
  return (const char *)"OpenMP not enabled";
#else

// Supported OpenMP version corresponds to the release date of the
// specifications as posted at https://www.openmp.org/specifications/

#if _OPENMP > 201811
  return (const char *)"OpenMP newer than version 5.0";
#elif _OPENMP == 201811
  return (const char *)"OpenMP 5.0";
#elif _OPENMP == 201611
  return (const char *)"OpenMP 5.0 preview 1";
#elif _OPENMP == 201511
  return (const char *)"OpenMP 4.5";
#elif _OPENMP == 201307
  return (const char *)"OpenMP 4.0";
#elif _OPENMP == 201107
  return (const char *)"OpenMP 3.1";
#elif _OPENMP == 200805
  return (const char *)"OpenMP 3.0";
#elif _OPENMP == 200505
  return (const char *)"OpenMP 2.5";
#elif _OPENMP == 200203
  return (const char *)"OpenMP 2.0";
#else
  return (const char *)"unknown OpenMP version";
#endif

#endif
}

<<<<<<< HEAD
=======
const char *Info::get_mpi_info(int &major, int &minor)
{
  int len;
  #if (defined(MPI_VERSION) && (MPI_VERSION > 2)) || defined(MPI_STUBS)
  static char version[MPI_MAX_LIBRARY_VERSION_STRING];
  MPI_Get_library_version(version,&len);
#else
  static char version[] = "Undetected MPI implementation";
  len = strlen(version);
#endif

  MPI_Get_version(&major,&minor);
  if (len > 80) {
    char *ptr = strchr(version+80,'\n');
    if (ptr) *ptr = '\0';
  }
  return version;
}

const char *Info::get_cxx_info()
{
#if __cplusplus > 201703L
  return (const char *)"newer than C++17";
#elif __cplusplus == 201703L
  return (const char *)"C++17";
#elif __cplusplus == 201402L
  return (const char *)"C++14";
#elif __cplusplus == 201103L
  return (const char *)"C++11";
#elif __cplusplus == 199711L
  return (const char *)"C++98";
#else
  return (const char *)"unknown";
#endif
}

>>>>>>> 5e3fe197
/* ---------------------------------------------------------------------- */

char **Info::get_variable_names(int &num) {
    num = input->variable->nvar;
    return input->variable->names;
}<|MERGE_RESOLUTION|>--- conflicted
+++ resolved
@@ -49,14 +49,6 @@
 #include "update.h"
 #include "error.h"
 #include "utils.h"
-<<<<<<< HEAD
-
-#include <ctime>
-#include <map>
-#include <string>
-#include <algorithm>
-=======
->>>>>>> 5e3fe197
 
 #ifdef _WIN32
 #define PSAPI_VERSION 1
@@ -295,10 +287,7 @@
     infobuf = get_compiler_info();
     fprintf(out,"\nCompiler: %s with %s\n",infobuf,get_openmp_info());
     delete[] infobuf;
-<<<<<<< HEAD
-=======
     fprintf(out,"C++ standard: %s\n",get_cxx_info());
->>>>>>> 5e3fe197
 
     fputs("\nActive compile time flags:\n\n",out);
     if (has_gzip_support()) fputs("-DLAMMPS_GZIP\n",out);
@@ -1214,12 +1203,8 @@
 #if __clang__
   snprintf(buf,_INFOBUF_SIZE,"Clang C++ %s", __VERSION__);
 #elif __INTEL_COMPILER
-<<<<<<< HEAD
-  snprintf(buf,_INFOBUF_SIZE,"Intel C++ %s", __VERSION__);
-=======
   double version = static_cast<double>(__INTEL_COMPILER)*0.01;
   snprintf(buf,_INFOBUF_SIZE,"Intel C++ %5.2f.%d / %s", version, __INTEL_COMPILER_UPDATE, __VERSION__);
->>>>>>> 5e3fe197
 #elif __GNUC__
   snprintf(buf,_INFOBUF_SIZE,"GNU C++ %s",   __VERSION__);
 #else
@@ -1263,8 +1248,6 @@
 #endif
 }
 
-<<<<<<< HEAD
-=======
 const char *Info::get_mpi_info(int &major, int &minor)
 {
   int len;
@@ -1301,7 +1284,6 @@
 #endif
 }
 
->>>>>>> 5e3fe197
 /* ---------------------------------------------------------------------- */
 
 char **Info::get_variable_names(int &num) {
