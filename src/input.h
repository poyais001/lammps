/* -*- c++ -*- ----------------------------------------------------------
   LAMMPS - Large-scale Atomic/Molecular Massively Parallel Simulator
   https://www.lammps.org/, Sandia National Laboratories
   Steve Plimpton, sjplimp@sandia.gov

   Copyright (2003) Sandia Corporation.  Under the terms of Contract
   DE-AC04-94AL85000 with Sandia Corporation, the U.S. Government retains
   certain rights in this software.  This software is distributed under
   the GNU General Public License.

   See the README file in the top-level LAMMPS directory.
------------------------------------------------------------------------- */

#ifndef LMP_INPUT_H
#define LMP_INPUT_H

#include "pointers.h"

#include <map>

namespace LAMMPS_NS {
class Command;

class Input : protected Pointers {
  friend class Info;
  friend class Error;
  friend class Deprecated;
  friend class SimpleCommandsTest_Echo_Test;

 public:
  int narg;                    // # of command args
  char **arg;                  // parsed args for command
  class Variable *variable;    // defined variables

  Input(class LAMMPS *, int, char **);
  ~Input();
  void file();                       // process all input
  void file(const char *);           // process an input script
  char *one(const std::string &);    // process a single command
  void substitute(char *&, char *&, int &, int &, int);
<<<<<<< HEAD
                                 // substitute for variables in a string
  int readtype(char *&, int);    // substitute type label with numeric type
  void write_echo(const std::string &); // send text to active echo file pointers
=======
  // substitute for variables in a string
  void write_echo(const std::string &);    // send text to active echo file pointers
>>>>>>> d74d7cfd

 protected:
  char *command;      // ptr to current command
  int echo_screen;    // 0 = no, 1 = yes
  int echo_log;       // 0 = no, 1 = yes

 private:
  int me;                           // proc ID
  int maxarg;                       // max # of args in arg
  char *line, *copy, *work;         // input line & copy and work string
  int maxline, maxcopy, maxwork;    // max lengths of char strings
  int nfile, maxfile;               // current # and max # of open input files
  int label_active;                 // 0 = no label, 1 = looking for label
  char *labelstr;                   // label string being looked for
  int jump_skip;                    // 1 if skipping next jump, 0 otherwise
  bool utf8_warn;                   // true if need to warn about UTF-8 chars

  FILE **infiles;    // list of open input files

 public:
  typedef Command *(*CommandCreator)(LAMMPS *);
  typedef std::map<std::string, CommandCreator> CommandCreatorMap;
  CommandCreatorMap *command_map;

 protected:
  template <typename T> static Command *command_creator(LAMMPS *);

 private:
  void parse();                            // parse an input text line
  char *nextword(char *, char **);         // find next word in string with quotes
  int numtriple(char *);                   // count number of triple quotes
  void reallocate(char *&, int &, int);    // reallocate a char string
  int execute_command();                   // execute a single command

  void clear();    // input script commands
  void echo();
  void ifthenelse();
  void include();
  void jump();
  void label();
  void log();
  void next_command();
  void partition();
  void plugin();
  void print();
  void python();
  void quit();
  void shell();
  void variable_command();

  void angle_coeff();    // LAMMPS commands
  void angle_style();
  void atom_modify();
  void atom_style();
  void bond_coeff();
  void bond_style();
  void bond_write();
  void boundary();
  void box();
  void comm_modify();
  void comm_style();
  void compute();
  void compute_modify();
  void dielectric();
  void dihedral_coeff();
  void dihedral_style();
  void dimension();
  void dump();
  void dump_modify();
  void fix();
  void fix_modify();
  void group_command();
  void improper_coeff();
  void improper_style();
  void kspace_modify();
  void kspace_style();
  void labelmap();
  void lattice();
  void mass();
  void min_modify();
  void min_style();
  void molecule();
  void neigh_modify();
  void neighbor_command();
  void newton();
  void package();
  void pair_coeff();
  void pair_modify();
  void pair_style();
  void pair_write();
  void processors();
  void region();
  void reset_timestep();
  void restart();
  void run_style();
  void special_bonds();
  void suffix();
  void thermo();
  void thermo_modify();
  void thermo_style();
  void timestep();
  void timer_command();
  void uncompute();
  void undump();
  void unfix();
  void units();
};

}    // namespace LAMMPS_NS

#endif

/* ERROR/WARNING messages:

E: Label wasn't found in input script

Self-explanatory.

E: Unknown command: %s

The command is not known to LAMMPS.  Check the input script.

E: Invalid use of library file() function

This function is called thru the library interface.  This
error should not occur.  Contact the developers if it does.

E: Cannot open input script %s

Self-explanatory.

E: Unbalanced quotes in input line

No matching end double quote was found following a leading double
quote.

E: Incorrect conversion in format string

An immediate variable with format suffix was not using
either a %f, a %g, or a %e conversion in the format suffix.

E: Input line quote not followed by white-space

An end quote must be followed by white-space.

E: Invalid variable name

Variable name used in an input script line is invalid.

E: Invalid immediate variable

Syntax of immediate value is incorrect.

E: Substitution for illegal variable %s

UNDOCUMENTED

E: Illegal ... command

Self-explanatory.  Check the input script syntax and compare to the
documentation for the command.  You can use -echo screen as a
command-line option when running LAMMPS to see the offending line.

E: Cannot use include command within an if command

Self-explanatory.

E: Cannot open logfile %s

The LAMMPS log file specified in the input script cannot be opened.
Check that the path and name are correct.

E: Cannot open print file %s

Self-explanatory.

W: Shell command '%s' failed with error '%s'

Self-explanatory.

W: Shell command returned with non-zero status

This may indicate the shell command did not operate as expected.

E: Angle_coeff command before simulation box is defined

The angle_coeff command cannot be used before a read_data,
read_restart, or create_box command.

E: Angle_coeff command before angle_style is defined

Coefficients cannot be set in the data file or via the angle_coeff
command until an angle_style has been assigned.

E: Angle_coeff command when no angles allowed

The chosen atom style does not allow for angles to be defined.

E: Angle_style command when no angles allowed

The chosen atom style does not allow for angles to be defined.

E: Atom_style command after simulation box is defined

The atom_style command cannot be used after a read_data,
read_restart, or create_box command.

E: Bond_coeff command before simulation box is defined

The bond_coeff command cannot be used before a read_data,
read_restart, or create_box command.

E: Bond_coeff command before bond_style is defined

Coefficients cannot be set in the data file or via the bond_coeff
command until an bond_style has been assigned.

E: Bond_coeff command when no bonds allowed

The chosen atom style does not allow for bonds to be defined.

E: Bond_style command when no bonds allowed

The chosen atom style does not allow for bonds to be defined.

E: Bond_write command when no bonds allowed

UNDOCUMENTED

E: Bond_write command before bond_style is defined

UNDOCUMENTED

E: Boundary command after simulation box is defined

The boundary command cannot be used after a read_data, read_restart,
or create_box command.

E: Box command after simulation box is defined

The box command cannot be used after a read_data, read_restart, or
create_box command.

E: Dihedral_coeff command before simulation box is defined

The dihedral_coeff command cannot be used before a read_data,
read_restart, or create_box command.

E: Dihedral_coeff command before dihedral_style is defined

Coefficients cannot be set in the data file or via the dihedral_coeff
command until an dihedral_style has been assigned.

E: Dihedral_coeff command when no dihedrals allowed

The chosen atom style does not allow for dihedrals to be defined.

E: Dihedral_style command when no dihedrals allowed

The chosen atom style does not allow for dihedrals to be defined.

E: Dimension command after simulation box is defined

The dimension command cannot be used after a read_data,
read_restart, or create_box command.

E: Improper_coeff command before simulation box is defined

The improper_coeff command cannot be used before a read_data,
read_restart, or create_box command.

E: Improper_coeff command before improper_style is defined

Coefficients cannot be set in the data file or via the improper_coeff
command until an improper_style has been assigned.

E: Improper_coeff command when no impropers allowed

The chosen atom style does not allow for impropers to be defined.

E: Improper_style command when no impropers allowed

The chosen atom style does not allow for impropers to be defined.

E: KSpace style has not yet been set

Cannot use kspace_modify command until a kspace style is set.

E: Mass command before simulation box is defined

The mass command cannot be used before a read_data, read_restart, or
create_box command.

E: Min_style command before simulation box is defined

The min_style command cannot be used before a read_data, read_restart,
or create_box command.

E: Newton bond change after simulation box is defined

The newton command cannot be used to change the newton bond value
after a read_data, read_restart, or create_box command.

E: Package command after simulation box is defined

The package command cannot be used after a read_data, read_restart, or
create_box command.

E: Package gpu command without GPU package installed

The GPU package must be installed via "make yes-gpu" before LAMMPS is
built.

E: Package kokkos command without KOKKOS package enabled

The KOKKOS package must be installed via "make yes-kokkos" before
LAMMPS is built, and the "-k on" must be used to enable the package.

E: Package omp command without USER-OMP package installed

The USER-OMP package must be installed via "make yes-user-omp" before
LAMMPS is built.

E: Package intel command without USER-INTEL package installed

The USER-INTEL package must be installed via "make yes-user-intel"
before LAMMPS is built.

E: Pair_coeff command before simulation box is defined

The pair_coeff command cannot be used before a read_data,
read_restart, or create_box command.

E: Pair_coeff command before pair_style is defined

Self-explanatory.

E: Pair_modify command before pair_style is defined

Self-explanatory.

E: Pair_write command before pair_style is defined

Self-explanatory.

E: Processors command after simulation box is defined

The processors command cannot be used after a read_data, read_restart,
or create_box command.

E: Run_style command before simulation box is defined

The run_style command cannot be used before a read_data,
read_restart, or create_box command.

E: Units command after simulation box is defined

The units command cannot be used after a read_data, read_restart, or
create_box command.

U: Substitution for illegal variable

Input script line contained a variable that could not be substituted
for.

*/<|MERGE_RESOLUTION|>--- conflicted
+++ resolved
@@ -38,14 +38,9 @@
   void file(const char *);           // process an input script
   char *one(const std::string &);    // process a single command
   void substitute(char *&, char *&, int &, int &, int);
-<<<<<<< HEAD
-                                 // substitute for variables in a string
-  int readtype(char *&, int);    // substitute type label with numeric type
-  void write_echo(const std::string &); // send text to active echo file pointers
-=======
   // substitute for variables in a string
   void write_echo(const std::string &);    // send text to active echo file pointers
->>>>>>> d74d7cfd
+  int readtype(char *&, int);              // substitute type label with numeric type
 
  protected:
   char *command;      // ptr to current command
