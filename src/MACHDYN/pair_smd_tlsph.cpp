// clang-format off
/* ----------------------------------------------------------------------
 *
 *                    *** Smooth Mach Dynamics ***
 *
 * This file is part of the MACHDYN package for LAMMPS.
 * Copyright (2014) Georg C. Ganzenmueller, georg.ganzenmueller@emi.fhg.de
 * Fraunhofer Ernst-Mach Institute for High-Speed Dynamics, EMI,
 * Eckerstrasse 4, D-79104 Freiburg i.Br, Germany.
 *
 * ----------------------------------------------------------------------- */

/* ----------------------------------------------------------------------
 LAMMPS - Large-scale Atomic/Molecular Massively Parallel Simulator
 https://www.lammps.org/, Sandia National Laboratories
 LAMMPS development team: developers@lammps.org

 Copyright (2003) Sandia Corporation.  Under the terms of Contract
 DE-AC04-94AL85000 with Sandia Corporation, the U.S. Government retains
 certain rights in this software.  This software is distributed under
 the GNU General Public License.

 See the README file in the top-level LAMMPS directory.
 ------------------------------------------------------------------------- */

#include "pair_smd_tlsph.h"

#include "fix_smd_tlsph_reference_configuration.h"

#include "atom.h"
#include "comm.h"
#include "domain.h"
#include "error.h"
#include "fix.h"
#include "force.h"
#include "group.h"
#include "memory.h"
#include "modify.h"
#include "neighbor.h"
#include "smd_kernels.h"
#include "smd_material_models.h"
#include "smd_math.h"
#include "update.h"

#include <cmath>
#include <cstring>
#include <Eigen/Eigen>

using namespace SMD_Kernels;
using namespace Eigen;
using namespace LAMMPS_NS;
using namespace SMD_Math;

static constexpr bool JAUMANN = false;
static constexpr double DETF_MIN = 0.002; // maximum compression deformation allow
static constexpr double DETF_MAX = 200.0; // maximum tension deformation allowed

#ifndef M_PI
#define M_PI 3.141592653589793238462643383279502884197169399375105820974944
#endif

static double CalculateScale(const float degradation) {
  double start = 0.9;
  if (degradation <= start) {
    return 1.0;
  }
  if (degradation >= 1.0) {
    return 0.0;
  }
  
  return 0.5 + 0.5 * cos( M_PI * (degradation - start) / (1.0 - start) );
}

static Matrix3d CreateOrthonormalBasisFromOneVector(Vector3d sU) {
  Matrix3d P;
  Vector3d sV, sW;
  double sU_Norm;

  // Make sure that sU has a norm of one:
  sU_Norm = sU.norm();
  if (sU_Norm != 1.0) {
    sU /= sU_Norm;
  }

  if (abs(float(sU[1])) > 1.0e-15) {
    sV[0] = 0.0;
    sV[1] = - sU[2];
    sV[2] = sU[1];
  } else if (abs(float(sU[2])) > 1.0e-15) {
    sV[0] = sU[2];
    sV[1] = 0.0;
    sV[2] = -sU[0];
  } else {
    sV[0] = 0.0;
    sV[1] = 1.0;
    sV[2] = 0.0;
  }

  if (sU.dot(sV) > 1.0e-15) {
    printf("Error: sU.sV = %f != 0\n", sU.dot(sV));
    std::cout << "Here is sU: " << std::endl << sU << std::endl;
    std::cout << "Here is sV: " << std::endl << sV << std::endl;
    std::cout << "Here is sW: " << std::endl << sW << std::endl;
  }
  
  sV /= sV.norm();
  sW = sU.cross(sV);
  sW /= sW.norm();

  P.col(0) = sU;
  P.col(1) = sV;
  P.col(2) = sW;

  return P;
}

/* ---------------------------------------------------------------------- */

PairTlsph::PairTlsph(LAMMPS *lmp) :
  Pair(lmp) {

  onerad_dynamic = onerad_frozen = maxrad_dynamic = maxrad_frozen = nullptr;

  failureModel = nullptr;
  strengthModel = eos = nullptr;

  nmax = 0; // make sure no atom on this proc such that initial memory allocation is correct
  Fdot = Fincr = K = Kundeg = PK1 = nullptr;
  R = FincrInv = W = D = nullptr;
  detF = nullptr;
  smoothVelDifference = nullptr;
	surfaceNormal = nullptr;
  numNeighsRefConfig = nullptr;
  CauchyStress = nullptr;
  hourglass_error = nullptr;
  Lookup = nullptr;
  particle_dt = nullptr;
	vij_max = nullptr;

  updateFlag = 0;
	updateKundegFlag = 1;
	updateSurfaceNormal = 1;
  first = true;
  dtCFL = 0.0; // initialize dtCFL so it is set to safe value if extracted on zero-th timestep

  comm_forward = 22; // this pair style communicates 20 doubles to ghost atoms : PK1 tensor + F tensor + shepardWeight
  fix_tlsph_reference_configuration = nullptr;

  cut_comm = MAX(neighbor->cutneighmax, comm->cutghostuser); // cutoff radius within which ghost atoms are communicated.
}

/* ---------------------------------------------------------------------- */

PairTlsph::~PairTlsph() {

  if (allocated) {
    memory->destroy(setflag);
    memory->destroy(cutsq);
    memory->destroy(strengthModel);
    memory->destroy(eos);
    memory->destroy(Lookup);

    delete[] onerad_dynamic;
    delete[] onerad_frozen;
    delete[] maxrad_dynamic;
    delete[] maxrad_frozen;

    delete[] Fdot;
    delete[] Fincr;
    delete[] K;
		delete[] Kundeg;
    delete[] detF;
    delete[] PK1;
    delete[] smoothVelDifference;
		delete[] surfaceNormal;
    delete[] R;
    delete[] FincrInv;
    delete[] W;
    delete[] D;
    delete[] numNeighsRefConfig;
    delete[] CauchyStress;
    delete[] hourglass_error;
    delete[] particle_dt;
		delete[] vij_max;

    delete[] failureModel;
  }
}

/* ----------------------------------------------------------------------
 *
 * use half neighbor list to re-compute shape matrix
 *
 ---------------------------------------------------------------------- */

void PairTlsph::PreCompute() {
  tagint *mol = atom->molecule;
  double *vfrac = atom->vfrac;
  double *radius = atom->radius;
  double **x0 = atom->x0;
  double **x = atom->x;
  double **v = atom->vest; // extrapolated velocities corresponding to current positions
  double **vint = atom->v; // Velocity-Verlet algorithm velocities
  double *damage = atom->damage;
  tagint *tag = atom->tag;
  int *type = atom->type;
  int nlocal = atom->nlocal;
	double dt = update->dt;
  int jnum, jj, i, j, itype, idim;

  tagint **partner = (dynamic_cast<FixSMD_TLSPH_ReferenceConfiguration *>(modify->fix[ifix_tlsph]))->partner;
  int *npartner = (dynamic_cast<FixSMD_TLSPH_ReferenceConfiguration *>(modify->fix[ifix_tlsph]))->npartner;
  float **wfd_list = (dynamic_cast<FixSMD_TLSPH_ReferenceConfiguration *>(modify->fix[ifix_tlsph]))->wfd_list;
  float **wf_list = (dynamic_cast<FixSMD_TLSPH_ReferenceConfiguration *>(modify->fix[ifix_tlsph]))->wf_list;
  float **degradation_ij = (dynamic_cast<FixSMD_TLSPH_ReferenceConfiguration *>(modify->fix[ifix_tlsph]))->degradation_ij;
	Vector3d **partnerx0 = (dynamic_cast<FixSMD_TLSPH_ReferenceConfiguration *>(modify->fix[ifix_tlsph]))->partnerx0;
	double **partnervol = (dynamic_cast<FixSMD_TLSPH_ReferenceConfiguration *>(modify->fix[ifix_tlsph]))->partnervol;
  double r, r0, r0Sq, wf, wfd, h, irad, voli, volj, scale, shepardWeight;
  Vector3d dx, dx0, dx0mirror, dv, g;
  Matrix3d Ktmp, Ftmp, Fdottmp, L, U, eye;
  Vector3d vi, vj, vinti, vintj, xi, xj, x0i, x0j, dvint;
  int periodic = (domain->xperiodic || domain->yperiodic || domain->zperiodic);
  bool status;
  Matrix3d F0;
	double surfaceNormalNormi;

	dtCFL = 1.0e22;
  eye.setIdentity();

  for (i = 0; i < nlocal; i++) {
		vij_max[i] = 0.0;

    itype = type[i];
		/*if ((damage[i] >= 1.0) && (mol[i] >= 0)) {
		  printf("deleting particle [%d] because damage = %f\n", tag[i], damage[i]);
		  mol[i] = -1;
		  D[i].setZero();
		  Fdot[i].setZero();
		  Fincr[i].setIdentity();
		  smoothVelDifference[i].setZero();
		  detF[i] = 1.0;
		  K[i].setIdentity();

		  vint[i][0] = 0.0;
		  vint[i][1] = 0.0;
		  vint[i][2] = 0.0;
		  }*/
		
    if (setflag[itype][itype] == 1) {

      K[i].setZero();
			if (updateKundegFlag == 1) Kundeg[i].setZero();
      Fincr[i].setZero();
      Fdot[i].setZero();
      numNeighsRefConfig[i] = 0;
      smoothVelDifference[i].setZero();
			if (updateSurfaceNormal == 1) surfaceNormal[i].setZero();
      hourglass_error[i] = 0.0;

      if (mol[i] < 0) { // valid SPH particle have mol > 0
        continue;
      }

      // initialize aveage mass density
      h = 2.0 * radius[i];
      r0 = 0.0;
      spiky_kernel_and_derivative(h, r0, domain->dimension, wf, wfd);

      jnum = npartner[i];
      irad = radius[i];
      voli = vfrac[i];
      shepardWeight = wf * voli;

      // initialize Eigen data structures from LAMMPS data structures
      for (idim = 0; idim < 3; idim++) {
        xi(idim) = x[i][idim];
        x0i(idim) = x0[i][idim];
        vi(idim) = v[i][idim];
        vinti(idim) = vint[i][idim];
      }

			//Matrix3d gradAbsX;
			//gradAbsX.setZero();
      for (jj = 0; jj < jnum; jj++) {

				if (degradation_ij[i][jj] >= 1.0) {	
          volj = partnervol[i][jj];
          dx0 = partnerx0[i][jj] - x0i;
          
          if (periodic)
            domain->minimum_image(dx0(0), dx0(1), dx0(2));
          
          r0 = dx0.norm();
				  if (updateKundegFlag == 1) Kundeg[i].noalias() -= volj * (wfd_list[i][jj] / r0) * dx0 * dx0.transpose();
				  if (updateSurfaceNormal == 1) surfaceNormal[i].noalias() += volj * wfd_list[i][jj] * dx0;
          //printf("Link between %d and %d destroyed!\n", tag[i], partner[i][jj]);
          continue;
        }
        j = atom->map(partner[i][jj]);
        if (j < 0) { //                 // check if lost a partner without first breaking bond
				  printf("Link between %d and %d destroyed without first breaking bond! Damage level in the link was: %f\n", tag[i], partner[i][jj], degradation_ij[i][jj]);
				  volj = partnervol[i][jj];
				  dx0 = partnerx0[i][jj] - x0i;
				  				  
				  if (periodic)
				    domain->minimum_image(dx0(0), dx0(1), dx0(2));
				  
				  r0 = dx0.norm();
				  if (updateKundegFlag == 1) Kundeg[i].noalias() -= volj * (wfd_list[i][jj] / r0) * dx0 * dx0.transpose();
<<<<<<< HEAD
          if (updateSurfaceNormal == 1) surfaceNormal[i].noalias() += volj * wfd_list[i][jj] * dx0;
=======
				  if (updateSurfaceNormal == 1) surfaceNormal[i].noalias() += volj * wfd_list[i][jj] * dx0;
>>>>>>> 7415ae73
				  degradation_ij[i][jj] = 1.0;
				  continue;
        }

        if (mol[j] < 0) { // particle has failed. do not include it for computing any property
          continue;
        }

        if (mol[i] != mol[j]) {
          continue;
        }
				/*if (failureModel[itype].integration_point_wise){ // check if the particles are fully damaged. If so, the bond is broken. This is important when the list of neighbors is updated.
				  if ((damage[i] == 1) || (damage[j] == 1)) {
				    degradation_ij[i][jj] = 1;
                                    partner[i][jj] = 0;
				    continue;
				  }
				  }*/

        // initialize Eigen data structures from LAMMPS data structures
        for (idim = 0; idim < 3; idim++) {
          xj(idim) = x[j][idim];
          x0j(idim) = x0[j][idim];
          vj(idim) = v[j][idim];
          vintj(idim) = vint[j][idim];
        }
<<<<<<< HEAD

=======
				
>>>>>>> 7415ae73
        dx0 = x0j - x0i;
        dx = xj - xi;
				r = dx.norm(); // current distance

        if (periodic)
          domain->minimum_image(dx0(0), dx0(1), dx0(2));

        r0Sq = dx0.squaredNorm();
        h = irad + radius[j];

        r0 = sqrt(r0Sq);
        volj = vfrac[j];

        // distance vectors in current and reference configuration, velocity difference
        dv = vj - vi;
        dvint = vintj - vinti;
				vij_max[i] = MAX(vij_max[i], dv.norm());

        // scale the interaction according to the damage variable
				scale = CalculateScale(degradation_ij[i][jj]);
        wf = wf_list[i][jj] * scale;
        wfd = wfd_list[i][jj] * scale;
				g = (wfd / r0) * dx0.transpose();

        /* build matrices */
<<<<<<< HEAD
        Ktmp = -g * dx0.transpose();
        Fdottmp = -dv * g.transpose();
        Ftmp = -(dx - dx0) * g.transpose();

        K[i].noalias() += volj * Ktmp;
				if (updateKundegFlag == 1) Kundeg[i].noalias() -= volj * (wfd_list[i][jj] / r0) * dx0 * dx0.transpose();
        Fdot[i].noalias() += volj * Fdottmp;
        Fincr[i].noalias() += volj * Ftmp;
        shepardWeight += volj * wf;
        smoothVelDifference[i].noalias() += volj * wf * dvint;
				
				if (updateSurfaceNormal == 1) surfaceNormal[i].noalias() += volj * wfd_list[i][jj] * dx0;
=======
				Ktmp = -dx0 * g;
				Fdottmp = -dv * g;
				Ftmp = -(dx - dx0) * g;

				K[i].noalias() += volj * Ktmp;
				if (updateKundegFlag == 1) Kundeg[i].noalias() -= volj * (wfd_list[i][jj] / r0) * dx0 * dx0.transpose();
				Fdot[i].noalias() += volj * Fdottmp;
				Fincr[i].noalias() += volj * Ftmp;
        shepardWeight += volj * wf;
				smoothVelDifference[i].noalias() += volj * wf * dvint;
				
				if (updateSurfaceNormal == 1) surfaceNormal[i].noalias() += volj * wfd_list[i][jj] * dx0; 
>>>>>>> 7415ae73
				
        numNeighsRefConfig[i]++;
      } // end loop over j

      // normalize average velocity field around an integration point
      if (shepardWeight > 0.0) {
        smoothVelDifference[i] /= shepardWeight;
      } else {
        smoothVelDifference[i].setZero();
      }

      pseudo_inverse_SVD(K[i]);
			if (updateKundegFlag == 1) {
			  Matrix3d KundegINV;
			  KundegINV = Kundeg[i];
			  pseudo_inverse_SVD(KundegINV);
			  surfaceNormal[i] = KundegINV * surfaceNormal[i];
			} else {
			  if (updateSurfaceNormal == 1) surfaceNormal[i] = Kundeg[i] * surfaceNormal[i];
			}
      Fdot[i] *= K[i];
      Fincr[i] *= K[i];
			Fincr[i].noalias() += eye;
			
			if (updateKundegFlag == 1) {
			// Recalculate Kundeg to include mirror particles:
			
			surfaceNormalNormi = surfaceNormal[i].norm();
			//Vector3d sU;
			//sU = surfaceNormal[i] / surfaceNormalNormi;

			if (surfaceNormalNormi > 0.75) {
			  surfaceNormal[i] /= surfaceNormalNormi;
			  
			  for (jj = 0; jj < jnum; jj++) {
			    
			    if (degradation_ij[i][jj] >= 1.0) 
			    {
				    volj = partnervol[i][jj];
				    dx0 = partnerx0[i][jj] - x0i;
								
				    if (periodic)
				      domain->minimum_image(dx0(0), dx0(1), dx0(2));

				    if (surfaceNormal[i].dot(dx0) > -0.5*pow(volj, 1.0/3.0)) {
				      continue;
				    }

<<<<<<< HEAD
				dx0mirror = dx0 - 2 * (dx0.dot(surfaceNormal[i])) * surfaceNormal[i];
				r0 = dx0.norm();
				Kundeg[i].noalias() -= volj * (wfd_list[i][jj] / r0) * dx0mirror * dx0mirror.transpose();
				continue;
			      }
=======
				    dx0mirror = dx0 - 2 * (dx0.dot(surfaceNormal[i])) * surfaceNormal[i];
				    r0 = dx0.norm();
				    Kundeg[i].noalias() -= volj * (wfd_list[i][jj] / r0) * dx0mirror * dx0mirror.transpose();
				    continue;
			    }
>>>>>>> 7415ae73
			    j = atom->map(partner[i][jj]);
			    if (j < 0) { //			// check if lost a partner without first breaking bond
			      error->all(FLERR, "Bond broken not detected during PreCompute - 1!");
			      continue;
			    }
			    
			    if (mol[j] < 0) { // particle has failed. do not include it for computing any property
			      continue;
			    }
			    
			    if (mol[i] != mol[j]) {
			      continue;
			    }
			    			    
			    // initialize Eigen data structures from LAMMPS data structures
			    for (idim = 0; idim < 3; idim++) {
			      x0j(idim) = x0[j][idim];
			    }
			    dx0 = x0j - x0i;
			    
			    if (periodic)
			      domain->minimum_image(dx0(0), dx0(1), dx0(2));
			    
			    if (surfaceNormal[i].dot(dx0) > -0.5*pow(volj, 1.0/3.0)) {
			      continue;
			    }
			    
			    dx0mirror = dx0 - 2 * (dx0.dot(surfaceNormal[i])) * surfaceNormal[i];
			    r0 = dx0.norm();
			    volj = vfrac[j];
			    
			    Kundeg[i].noalias() -= volj * (wfd_list[i][jj] / r0) * dx0mirror * dx0mirror.transpose();
			  }
			  
			} else {
			  surfaceNormal[i].setZero();
			}
			// END RECALCULATE Kundeg
			pseudo_inverse_SVD(Kundeg[i]);
      }

      if (JAUMANN) {
        R[i].setIdentity(); // for Jaumann stress rate, we do not need a subsequent rotation back into the reference configuration
      } else {
        status = PolDec(Fincr[i], R[i], U, false); // polar decomposition of the deformation gradient, F = R * U
        if (!status) {
          error->message(FLERR, "Polar decomposition of deformation gradient failed.\n");
          mol[i] = -1;
        } else {
          Fincr[i] = R[i] * U;
        }
      }

      detF[i] = Fincr[i].determinant();
      FincrInv[i] = Fincr[i].inverse();

      // velocity gradient
      L = Fdot[i] * FincrInv[i];

      // symmetric (D) and asymmetric (W) parts of L
      D[i] = 0.5 * (L + L.transpose());
      W[i] = 0.5 * (L - L.transpose()); // spin tensor:: need this for Jaumann rate

      // unrotated rate-of-deformation tensor d, see right side of Pronto2d, eqn.(2.1.7)
      // convention: unrotated frame is that one, where the true rotation of an integration point has been subtracted.
      // stress in the unrotated frame of reference is denoted sigma (stress seen by an observer doing rigid body rotations along with the material)
      // stress in the true frame of reference (a stationary observer) is denoted by T, "true stress"
      D[i] = (R[i].transpose() * D[i] * R[i]).eval();

      // limit strain rate
      //double limit = 1.0e-3 * Lookup[SIGNAL_VELOCITY][itype] / radius[i];
      //D[i] = LimitEigenvalues(D[i], limit);

      /*
       * make sure F stays within some limits
       */

			if ((numNeighsRefConfig[i] == 0)) {
        utils::logmesg(lmp, "deleting particle [{}] because nn = {}\n", tag[i], numNeighsRefConfig[i]);
			  dtCFL = MIN(dtCFL, dt); //Keep the same (small) time step when a particule breaks.		       
			  mol[i] = -1;
			}
      /*if ((detF[i] < DETF_MIN) || (detF[i] > DETF_MAX) || (numNeighsRefConfig[i] == 0)) {
        utils::logmesg(lmp, "deleting particle [{}] because det(F)={}f is outside stable range"
                       " {} -- {} \n", tag[i], Fincr[i].determinant(), DETF_MIN, DETF_MAX);
        utils::logmesg(lmp,"nn = {}, damage={}\n", numNeighsRefConfig[i], damage[i]);
        mol[i] = -1;
      }*/

      if (mol[i] < 0) {
        D[i].setZero();
        Fdot[i].setZero();
        Fincr[i].setIdentity();
        smoothVelDifference[i].setZero();
        detF[i] = 1.0;
        K[i].setIdentity();
				Kundeg[i].setIdentity();

        vint[i][0] = 0.0;
        vint[i][1] = 0.0;
        vint[i][2] = 0.0;
      }
		} // end check setflag 
	} // end loop over i
	updateKundegFlag = 0;
	updateSurfaceNormal = 0;
}

/* ---------------------------------------------------------------------- */

void PairTlsph::compute(int eflag, int vflag) {

  if (atom->nmax > nmax) {
    nmax = atom->nmax;
    delete[] Fdot;
    Fdot = new Matrix3d[nmax]; // memory usage: 9 doubles
    delete[] Fincr;
    Fincr = new Matrix3d[nmax]; // memory usage: 9 doubles
    delete[] K;
    K = new Matrix3d[nmax]; // memory usage: 9 doubles
		delete[] Kundeg;
		Kundeg = new Matrix3d[nmax]; // memory usage: 9 doubles
    delete[] PK1;
    PK1 = new Matrix3d[nmax]; // memory usage: 9 doubles; total 5*9=45 doubles
    delete[] detF;
    detF = new double[nmax]; // memory usage: 1 double; total 46 doubles
    delete[] smoothVelDifference;
    smoothVelDifference = new Vector3d[nmax]; // memory usage: 3 doubles; total 49 doubles
		delete[] surfaceNormal;
		surfaceNormal = new Vector3d[nmax]; // memory usage: 3 doubles; total 49 doubles
    delete[] R;
    R = new Matrix3d[nmax]; // memory usage: 9 doubles; total 67 doubles
    delete[] FincrInv;
    FincrInv = new Matrix3d[nmax]; // memory usage: 9 doubles; total 85 doubles
    delete[] W;
    W = new Matrix3d[nmax]; // memory usage: 9 doubles; total 94 doubles
    delete[] D;
    D = new Matrix3d[nmax]; // memory usage: 9 doubles; total 103 doubles
    delete[] numNeighsRefConfig;
    numNeighsRefConfig = new int[nmax]; // memory usage: 1 int; total 108 doubles
    delete[] CauchyStress;
    CauchyStress = new Matrix3d[nmax]; // memory usage: 9 doubles; total 118 doubles
    delete[] hourglass_error;
    hourglass_error = new double[nmax];
    delete[] particle_dt;
    particle_dt = new double[nmax];
		delete[] vij_max;
		vij_max = new double[nmax];
  }

  if (first) { // return on first call, because reference connectivity lists still needs to be built. Also zero quantities which are otherwise undefined.
    first = false;

    for (int i = 0; i < atom->nlocal; i++) {
      Fincr[i].setZero();
      detF[i] = 0.0;
      smoothVelDifference[i].setZero();
      D[i].setZero();
      numNeighsRefConfig[i] = 0;
      CauchyStress[i].setZero();
      hourglass_error[i] = 0.0;
      particle_dt[i] = 0.0;
			vij_max[i] = 0.0;
    }

    return;
  }

  /*
   * calculate deformations and rate-of-deformations
   */
  PairTlsph::PreCompute();

  /*
   * calculate stresses from constitutive models
   */
  PairTlsph::AssembleStress();

  /*
   * QUANTITIES ABOVE HAVE ONLY BEEN CALCULATED FOR NLOCAL PARTICLES.
   * NEED TO DO A FORWARD COMMUNICATION TO GHOST ATOMS NOW
   */
  comm->forward_comm(this);

  /*
   * compute forces between particles
   */
  updateFlag = 0;
  ComputeForces(eflag, vflag);

	UpdateDegradation();
}

void PairTlsph::ComputeForces(int eflag, int vflag) {
  tagint *mol = atom->molecule;
	tagint *tag = atom->tag;
  double **x = atom->x;
  double **v = atom->vest;
  double **x0 = atom->x0;
  double **f = atom->f;
  double *vfrac = atom->vfrac;
  double *desph = atom->desph;
  double *rmass = atom->rmass;
  double *radius = atom->radius;
  double *damage = atom->damage;
  double *plastic_strain = atom->eff_plastic_strain;
  int *type = atom->type;
  int nlocal = atom->nlocal;
  int i, j, jj, jnum, itype, idim;
  double r, hg_mag, wf, wfd, h, r0, r0Sq, voli, volj;
  double delVdotDelR, visc_magnitude, deltaE, mu_ij, hg_err, gamma_dot_dx, delta, scale;
	double softening_strain, shepardWeight;
	double surfaceNormalNormi;
  Vector3d fi, fj, dx0, dx, dv, f_stress, f_hg, dxp_i, dxp_j, gamma, g, gamma_i, gamma_j, x0i, x0j;
  Vector3d xi, xj, vi, vj, f_visc, sumForces, f_spring;
  int periodic = (domain->xperiodic || domain->yperiodic || domain->zperiodic);

  tagint **partner = (dynamic_cast<FixSMD_TLSPH_ReferenceConfiguration *>(modify->fix[ifix_tlsph]))->partner;
  int *npartner = (dynamic_cast<FixSMD_TLSPH_ReferenceConfiguration *>(modify->fix[ifix_tlsph]))->npartner;
  float **wfd_list = (dynamic_cast<FixSMD_TLSPH_ReferenceConfiguration *>(modify->fix[ifix_tlsph]))->wfd_list;
  float **wf_list = (dynamic_cast<FixSMD_TLSPH_ReferenceConfiguration *>(modify->fix[ifix_tlsph]))->wf_list;
  float **degradation_ij = (dynamic_cast<FixSMD_TLSPH_ReferenceConfiguration *>(modify->fix[ifix_tlsph]))->degradation_ij;
  float **energy_per_bond = (dynamic_cast<FixSMD_TLSPH_ReferenceConfiguration *>(modify->fix[ifix_tlsph]))->energy_per_bond;
	Vector3d **partnerx0 = (dynamic_cast<FixSMD_TLSPH_ReferenceConfiguration *>(modify->fix[ifix_tlsph]))->partnerx0;
  double **partnervol = (dynamic_cast<FixSMD_TLSPH_ReferenceConfiguration *>(modify->fix[ifix_tlsph]))->partnervol;
  Matrix3d eye, sigmaBC_i;
  eye.setIdentity();
	sigmaBC_i.setZero();

  ev_init(eflag, vflag);

  /*
   * iterate over pairs of particles i, j and assign forces using PK1 stress tensor
   */

  //updateFlag = 0;
  hMin = 1.0e22;
  dtRelative = 1.0e22;

  for (i = 0; i < nlocal; i++) {

    if (mol[i] < 0) {
      continue; // Particle i is not a valid SPH particle (anymore). Skip all interactions with this particle.
    }

    itype = type[i];
    jnum = npartner[i];
    voli = vfrac[i];

    // initialize aveage mass density
    h = 2.0 * radius[i];
    r = 0.0;
    spiky_kernel_and_derivative(h, r, domain->dimension, wf, wfd);
    shepardWeight = wf * voli;

    for (idim = 0; idim < 3; idim++) {
      x0i(idim) = x0[i][idim];
      xi(idim) = x[i][idim];
      vi(idim) = v[i][idim];
    }
		
		// Calculate sigmaBC_i if the particle is on the surface:
		
		surfaceNormalNormi = surfaceNormal[i].norm();
		if (surfaceNormalNormi > 0.5) {
		  AdjustStressForZeroForceBC(PK1[i], surfaceNormal[i], sigmaBC_i);
		}

    for (jj = 0; jj < jnum; jj++) {
      j = atom->map(partner[i][jj]);
      if (j < 0) { //                 // check if lost a partner without first breaking bond
			  error->all(FLERR, "Bond broken not detected during PreCompute - 2!");
			  continue;
      }

      if (mol[j] < 0) {
        continue; // Particle j is not a valid SPH particle (anymore). Skip all interactions with this particle.
      }

      if (mol[i] != mol[j]) {
        continue;
      }

      if (type[j] != itype)
        error->all(FLERR, "particle pair is not of same type!");

      for (idim = 0; idim < 3; idim++) {
        x0j(idim) = x0[j][idim];
        xj(idim) = x[j][idim];
        vj(idim) = v[j][idim];
      }

      if (periodic)
        domain->minimum_image(dx0(0), dx0(1), dx0(2));

      // check that distance between i and j (in the reference config) is less than cutoff
      dx0 = x0j - x0i;
      r0Sq = dx0.squaredNorm();
      h = radius[i] + radius[j];
      hMin = MIN(hMin, h);
      r0 = sqrt(r0Sq);
      volj = vfrac[j];

      // distance vectors in current and reference configuration, velocity difference
      dx = xj - xi;
      dv = vj - vi;
      r = dx.norm(); // current distance

      // scale the interaction according to the damage variable
			//scale = CalculateScale(degradation_ij[i][jj], r, r0);
			scale = CalculateScale(degradation_ij[i][jj]);
			wf = wf_list[i][jj];// * scale;
			wfd = wfd_list[i][jj];// * scale;

			g = (wfd_list[i][jj] / r0) * dx0; // uncorrected kernel gradient

      /*
       * force contribution -- note that the kernel gradient correction has been absorbed into PK1
       */
			
			// What is required is to build a basis with surfaceNormal as one of the vectors:

			f_stress = -(voli * volj * scale) * (PK1[j] + PK1[i]) * (Kundeg[i] * g);
			if ((surfaceNormalNormi > 0.5) && (surfaceNormal[i].dot(dx0) <= -0.5*pow(volj, 1.0/3.0))) {
			  Matrix3d P = CreateOrthonormalBasisFromOneVector(surfaceNormal[i]);
			  Vector3d sU = P.col(0);
			  Vector3d sV = P.col(1);
			  Vector3d sW = P.col(2);
			  
			  f_stress.noalias() += (2 * voli * volj) * sigmaBC_i * Kundeg[i] * (g.dot(sU)*sU - g.dot(sV)*sV - g.dot(sW)*sW);
			}

			energy_per_bond[i][jj] = f_stress.dot(dx); // THIS IS NOT THE ENERGY PER BOND, I AM USING THIS VARIABLE TO STORE THIS VALUE TEMPORARILY
			
      /*
       * artificial viscosity
       */
      delVdotDelR = dx.dot(dv) / (r + 0.1 * h); // project relative velocity onto unit particle distance vector [m/s]
      LimitDoubleMagnitude(delVdotDelR, 0.01 * Lookup[SIGNAL_VELOCITY][itype]);
      mu_ij = h * delVdotDelR / (r + 0.1 * h); // units: [m * m/s / m = m/s]
			//if (delVdotDelR < 0) { // i.e. if (dx.dot(dv) < 0) // To be consistent with the viscosity proposed by Monaghan
      visc_magnitude = (-Lookup[VISCOSITY_Q1][itype] * Lookup[SIGNAL_VELOCITY][itype] * mu_ij
                        + Lookup[VISCOSITY_Q2][itype] * mu_ij * mu_ij) / Lookup[REFERENCE_DENSITY][itype]; // units: m^5/(s^2 kg))
      f_visc = rmass[i] * rmass[j] * visc_magnitude * wfd * dx / (r + 1.0e-2 * h); // units: kg^2 * m^5/(s^2 kg) * m^-4 = kg m / s^2 = N
			  //} else {
			  //f_visc = Vector3d(0.0, 0.0, 0.0);
			  //}

      /*
       * hourglass deviation of particles i and j
       */

      gamma = 0.5 * (Fincr[i] + Fincr[j]) * dx0 - dx;
      hg_err = gamma.norm() / r0;
      hourglass_error[i] += volj * wf * hg_err;

      /* SPH-like hourglass formulation */

      if (MAX(plastic_strain[i], plastic_strain[j]) > 1.0e-3) {
        /*
         * viscous hourglass formulation for particles with plastic deformation
         */
        delta = gamma.dot(dx);
        if (delVdotDelR * delta < 0.0) {
          hg_err = MAX(hg_err, 0.05); // limit hg_err to avoid numerical instabilities
          hg_mag = -hg_err * Lookup[HOURGLASS_CONTROL_AMPLITUDE][itype] * Lookup[SIGNAL_VELOCITY][itype] * mu_ij
            / Lookup[REFERENCE_DENSITY][itype]; // this has units of pressure
        } else {
          hg_mag = 0.0;
        }
        f_hg = rmass[i] * rmass[j] * hg_mag * wfd * dx / (r + 1.0e-2 * h);

      } else {
        /*
         * stiffness hourglass formulation for particle in the elastic regime
         */

        gamma_dot_dx = gamma.dot(dx); // project hourglass error vector onto pair distance vector
        LimitDoubleMagnitude(gamma_dot_dx, 0.1 * r); // limit projected vector to avoid numerical instabilities
        delta = 0.5 * gamma_dot_dx / (r + 0.1 * h); // delta has dimensions of [m]
        hg_mag = Lookup[HOURGLASS_CONTROL_AMPLITUDE][itype] * delta / (r0Sq + 0.01 * h * h); // hg_mag has dimensions [m^(-1)]
        hg_mag *= -voli * volj * wf * Lookup[YOUNGS_MODULUS][itype]; // hg_mag has dimensions [J*m^(-1)] = [N]
        f_hg = (hg_mag / (r + 0.01 * h)) * dx;
      }

      // scale hourglass force with damage
      f_hg *= (1.0 - damage[i]) * (1.0 - damage[j]);

      // sum stress, viscous, and hourglass forces
      sumForces = f_stress + f_visc + f_hg; // + f_spring;

      // energy rate -- project velocity onto force vector
      deltaE = 0.5 * sumForces.dot(dv);

      // apply forces to pair of particles
      f[i][0] += sumForces(0);
      f[i][1] += sumForces(1);
      f[i][2] += sumForces(2);
      desph[i] += deltaE;

      // tally atomistic stress tensor
      if (evflag) {
        ev_tally_xyz(i, j, nlocal, 0, 0.0, 0.0, sumForces(0), sumForces(1), sumForces(2), dx(0), dx(1), dx(2));
      }

      shepardWeight += wf * volj;

      // check if a particle has moved too much w.r.t another particle
      if (r > r0) {
        if (update_method == UPDATE_CONSTANT_THRESHOLD) {
          if (r - r0 > update_threshold) {
            updateFlag = 1;
          }
        } else if (update_method == UPDATE_PAIRWISE_RATIO) {
          if ((r - r0) / h > update_threshold) {
            updateFlag = 1;
          }
        }
      }

      if (failureModel[itype].failure_energy_release_rate) {
			  energy_per_bond[i][jj] += update->dt * f_stress.dot(dv) / (voli * volj);
      }

    } // end loop over jj neighbors of i

    // avoid division by zero and overflow
    if ((shepardWeight != 0.0) && (fabs(hourglass_error[i]) < 1.0e300)) {
      hourglass_error[i] /= shepardWeight;
    }
		double deltat_1 = sqrt(2 * radius[i] * rmass[i]/ sqrt( f[i][0]*f[i][0] + f[i][1]*f[i][1] + f[i][2]*f[i][2] ));
		if (particle_dt[i] > deltat_1) {
		  printf("particle_dt[%d] > deltat_1 with f = [%f %f %f]\n", tag[i], f[i][0], f[i][1], f[i][2]);
		}
		particle_dt[i] = MIN(particle_dt[i], deltat_1); // Monaghan deltat_1 
		dtCFL = MIN(dtCFL, particle_dt[i]);

  } // end loop over i

	//cout << "Here is sumf_stress.norm(): " << sumf_stress.norm() << endl;
  if (vflag_fdotr)
    virial_fdotr_compute();
}

/* ----------------------------------------------------------------------
 assemble unrotated stress tensor using deviatoric and pressure components.
 Convert to corotational Cauchy stress, then to PK1 stress and apply
 shape matrix correction
 ------------------------------------------------------------------------- */
void PairTlsph::AssembleStress() {
  tagint *mol = atom->molecule;
	double **v = atom->vest;
  double *eff_plastic_strain = atom->eff_plastic_strain;
  double *eff_plastic_strain_rate = atom->eff_plastic_strain_rate;
  double **tlsph_stress = atom->smd_stress;
  int *type = atom->type;
  double *radius = atom->radius;
  double *damage = atom->damage;
  double *rmass = atom->rmass;
  double *vfrac = atom->vfrac;
  double *rho = atom->rho;
  double *esph = atom->esph;
  double pInitial, d_iso, pFinal, p_rate, plastic_strain_increment;
	int i, itype, idim;
  int nlocal = atom->nlocal;
  double dt = update->dt;
  double M_eff, p_wave_speed, mass_specific_energy, vol_specific_energy;
  Matrix3d sigma_rate, eye, sigmaInitial, sigmaFinal, T, T_damaged, Jaumann_rate, sigma_rate_check;
  Matrix3d d_dev, sigmaInitial_dev, sigmaFinal_dev, sigma_dev_rate, strain;
	Vector3d vi;

  eye.setIdentity();
	//dtCFL = 1.0e22;
  pFinal = 0.0;

  for (i = 0; i < nlocal; i++) {
    particle_dt[i] = 0.0;

    itype = type[i];
    if (setflag[itype][itype] == 1) {
      if (mol[i] > 0) { // only do the following if particle has not failed -- mol < 0 means particle has failed

        /*
         * initial stress state: given by the unrotateted Cauchy stress.
         * Assemble Eigen 3d matrix from stored stress state
         */
        sigmaInitial(0, 0) = tlsph_stress[i][0];
        sigmaInitial(0, 1) = tlsph_stress[i][1];
        sigmaInitial(0, 2) = tlsph_stress[i][2];
        sigmaInitial(1, 1) = tlsph_stress[i][3];
        sigmaInitial(1, 2) = tlsph_stress[i][4];
        sigmaInitial(2, 2) = tlsph_stress[i][5];
        sigmaInitial(1, 0) = sigmaInitial(0, 1);
        sigmaInitial(2, 0) = sigmaInitial(0, 2);
        sigmaInitial(2, 1) = sigmaInitial(1, 2);

        //cout << "this is sigma initial" << endl << sigmaInitial << endl;

        pInitial = sigmaInitial.trace() / 3.0; // isotropic part of initial stress
        sigmaInitial_dev = Deviator(sigmaInitial);
        d_iso = D[i].trace(); // volumetric part of stretch rate
        d_dev = Deviator(D[i]); // deviatoric part of stretch rate
        strain = 0.5 * (Fincr[i].transpose() * Fincr[i] - eye);
        mass_specific_energy = esph[i] / rmass[i]; // energy per unit mass
        rho[i] = rmass[i] / (detF[i] * vfrac[i]);
        vol_specific_energy = mass_specific_energy * rho[i]; // energy per current volume

        /*
         * pressure: compute pressure rate p_rate and final pressure pFinal
         */

        ComputePressure(i, rho[i], mass_specific_energy, vol_specific_energy, pInitial, d_iso, pFinal, p_rate);

        /*
         * material strength
         */

        //cout << "this is the strain deviator rate" << endl << d_dev << endl;
        ComputeStressDeviator(i, sigmaInitial_dev, d_dev, sigmaFinal_dev, sigma_dev_rate, plastic_strain_increment);
        //cout << "this is the stress deviator rate" << endl << sigma_dev_rate << endl;

        // keep a rolling average of the plastic strain rate over the last 100 or so timesteps
        eff_plastic_strain[i] += plastic_strain_increment;

        // compute a characteristic time over which to average the plastic strain
        double tav = 1000 * radius[i] / (Lookup[SIGNAL_VELOCITY][itype]);
        eff_plastic_strain_rate[i] -= eff_plastic_strain_rate[i] * dt / tav;
        eff_plastic_strain_rate[i] += plastic_strain_increment / tav;
        eff_plastic_strain_rate[i] = MAX(0.0, eff_plastic_strain_rate[i]);

        /*
         *  assemble total stress from pressure and deviatoric stress
         */
        sigmaFinal = pFinal * eye + sigmaFinal_dev; // this is the stress that is kept

        if (JAUMANN) {
          /*
           * sigma is already the co-rotated Cauchy stress.
           * The stress rate, however, needs to be made objective.
           */

          if (dt > 1.0e-16) {
            sigma_rate = (1.0 / dt) * (sigmaFinal - sigmaInitial);
          } else {
            sigma_rate.setZero();
          }

          Jaumann_rate = sigma_rate + W[i] * sigmaInitial + sigmaInitial * W[i].transpose();
          sigmaFinal = sigmaInitial + dt * Jaumann_rate;
          T = sigmaFinal;
        } else {
          /*
           * sigma is the unrotated stress.
           * need to do forward rotation of the unrotated stress sigma to the current configuration
           */
          T = R[i] * sigmaFinal * R[i].transpose();
        }

        /*
         * store unrotated stress in atom vector
         * symmetry is exploited
         */
        tlsph_stress[i][0] = sigmaFinal(0, 0);
        tlsph_stress[i][1] = sigmaFinal(0, 1);
        tlsph_stress[i][2] = sigmaFinal(0, 2);
        tlsph_stress[i][3] = sigmaFinal(1, 1);
        tlsph_stress[i][4] = sigmaFinal(1, 2);
        tlsph_stress[i][5] = sigmaFinal(2, 2);

        /*
         *  Damage due to failure criteria.
         */

        if (failureModel[itype].integration_point_wise) {
				  ComputeDamage(i, strain, T, T_damaged, plastic_strain_increment);
				  T = T_damaged;
        }

        // store rotated, "true" Cauchy stress
        CauchyStress[i] = T;

        /*
         * We have the corotational Cauchy stress.
         * Convert to PK1. Note that reference configuration used for computing the forces is linked via
         * the incremental deformation gradient, not the full deformation gradient.
         */
        PK1[i] = detF[i] * T * FincrInv[i].transpose();

        /*
         * pre-multiply stress tensor with shape matrix to save computation in force loop
         */
        //PK1[i] = PK1[i] * K[i];

        /*
         * compute stable time step according to Pronto 2d
         */

        Matrix3d deltaSigma;
        deltaSigma = sigmaFinal - sigmaInitial;
        p_rate = deltaSigma.trace() / (3.0 * dt + 1.0e-16);
        sigma_dev_rate = Deviator(deltaSigma) / (dt + 1.0e-16);

        double K_eff, mu_eff;
        effective_longitudinal_modulus(itype, dt, d_iso, p_rate, d_dev, sigma_dev_rate, damage[i], K_eff, mu_eff, M_eff);
        p_wave_speed = sqrt(M_eff / rho[i]);

        if (mol[i] < 0) {
          error->one(FLERR, "this should not happen");
        }

				for (idim = 0; idim < 3; idim++) {
				  vi(idim) = v[i][idim];
				}
				//double max_damage = max(0.0001, 1 - damage[i]);
				particle_dt[i] = 2.0 * radius[i] / (p_wave_speed + vij_max[i]); //* max(0.0001, 1 - damage[i] * vi.norm()*dt/radius[i]);
        dtCFL = MIN(dtCFL, particle_dt[i]);

      } else { // end if mol > 0
        PK1[i].setZero();
        K[i].setIdentity();
				Kundeg[i].setIdentity();
        CauchyStress[i].setZero();
        sigma_rate.setZero();
        tlsph_stress[i][0] = 0.0;
        tlsph_stress[i][1] = 0.0;
        tlsph_stress[i][2] = 0.0;
        tlsph_stress[i][3] = 0.0;
        tlsph_stress[i][4] = 0.0;
        tlsph_stress[i][5] = 0.0;
      } // end  if mol > 0
    } // end setflag
  } // end for
}

/* ----------------------------------------------------------------------
 allocate all arrays
 ------------------------------------------------------------------------- */

void PairTlsph::allocate() {
  allocated = 1;
  int n = atom->ntypes;

  memory->create(setflag, n + 1, n + 1, "pair:setflag");
  for (int i = 1; i <= n; i++)
    for (int j = i; j <= n; j++)
      setflag[i][j] = 0;

  memory->create(strengthModel, n + 1, "pair:strengthmodel");
  memory->create(eos, n + 1, "pair:eosmodel");
  failureModel = new failure_types[n + 1];
  memory->create(Lookup, MAX_KEY_VALUE, n + 1, "pair:LookupTable");

  memory->create(cutsq, n + 1, n + 1, "pair:cutsq"); // always needs to be allocated, even with granular neighborlist

  onerad_dynamic = new double[n + 1];
  onerad_frozen = new double[n + 1];
  maxrad_dynamic = new double[n + 1];
  maxrad_frozen = new double[n + 1];

}

/* ----------------------------------------------------------------------
 global settings
 ------------------------------------------------------------------------- */

void PairTlsph::settings(int narg, char **arg) {

  if (comm->me == 0)
    utils::logmesg(lmp,"\n>>========>>========>>========>>========>>========>>========>>========>>========>>========>>========>>========>>========\n"
                   "TLSPH settings\n");

  /*
   * default value for update_threshold for updates of reference configuration:
   * The maximum relative displacement which is tracked by the construction of LAMMPS' neighborlists
   * is the following.
   */

  cut_comm = MAX(neighbor->cutneighmax, comm->cutghostuser); // cutoff radius within which ghost atoms are communicated.
  update_threshold = cut_comm;
  update_method = UPDATE_NONE;

  int iarg = 0;

  while (true) {

    if (iarg >= narg) {
      break;
    }

    if (strcmp(arg[iarg], "*UPDATE_CONSTANT") == 0) {
      iarg++;
      if (iarg == narg) {
        error->all(FLERR, "expected number following *UPDATE_CONSTANT keyword");
      }

      update_method = UPDATE_CONSTANT_THRESHOLD;
      update_threshold = utils::numeric(FLERR, arg[iarg],false,lmp);

    } else if (strcmp(arg[iarg], "*UPDATE_PAIRWISE") == 0) {
      iarg++;
      if (iarg == narg) {
        error->all(FLERR, "expected number following *UPDATE_PAIRWISE keyword");
      }

      update_method = UPDATE_PAIRWISE_RATIO;
      update_threshold = utils::numeric(FLERR, arg[iarg],false,lmp);

    } else {
      error->all(FLERR, "Illegal keyword for smd/integrate_tlsph: {}\n", arg[iarg]);
    }
    iarg++;
  }

  if ((update_threshold > cut_comm) && (update_method == UPDATE_CONSTANT_THRESHOLD)) {
    if (comm->me == 0) {
      utils::logmesg(lmp, "\n                ***** WARNING ***\n");
      utils::logmesg(lmp, "requested reference configuration update threshold is {} length units\n", update_threshold);
      utils::logmesg(lmp, "This value exceeds the maximum value {} beyond which TLSPH displacements can be tracked at current settings.\n",cut_comm);
      utils::logmesg(lmp, "Expect loss of neighbors!\n");
    }
  }

  if (comm->me == 0) {
    if (update_method == UPDATE_CONSTANT_THRESHOLD) {
      utils::logmesg(lmp, "... will update reference configuration if magnitude of relative displacement exceeds {} length units\n",
             update_threshold);
    } else if (update_method == UPDATE_PAIRWISE_RATIO) {
      utils::logmesg(lmp, "... will update reference configuration if ratio pairwise distance / smoothing length  exceeds {}\n",
             update_threshold);
    } else if (update_method == UPDATE_NONE) {
      utils::logmesg(lmp, "... will never update reference configuration\n");
    }
    utils::logmesg(lmp,">>========>>========>>========>>========>>========>>========>>========>>========>>========>>========>>========>>========\n");
  }
}

/* ----------------------------------------------------------------------
 set coeffs for one or more type pairs
 ------------------------------------------------------------------------- */

void PairTlsph::coeff(int narg, char **arg) {
  int ioffset, iarg, iNextKwd, itype;
  std::string s, t;

  if (narg < 3)
    error->all(FLERR, "number of arguments for pair tlsph is too small!");

  if (!allocated)
    allocate();

  /*
   * check that TLSPH parameters are given only in i,i form
   */
  if (utils::inumeric(FLERR, arg[0], false, lmp) != utils::inumeric(FLERR, arg[1], false, lmp))
    error->all(FLERR, "TLSPH coefficients can only be specified between particles of same type!");

  itype = utils::inumeric(FLERR, arg[0],false,lmp);

// set all eos, strength and failure models to inactive by default
  eos[itype] = EOS_NONE;
  strengthModel[itype] = STRENGTH_NONE;

  if (comm->me == 0)
    utils::logmesg(lmp,"\n>>========>>========>>========>>========>>========>>========>>========>>========>>========>>========>>========>>========\n"
                   "SMD / TLSPH PROPERTIES OF PARTICLE TYPE {}:\n", itype);

  /*
   * read parameters which are common -- regardless of material / eos model
   */

  ioffset = 2;
  if (strcmp(arg[ioffset], "*COMMON") != 0)
    error->all(FLERR, "common keyword missing!");

  t = std::string("*");
  iNextKwd = -1;
  for (iarg = ioffset + 1; iarg < narg; iarg++) {
    s = std::string(arg[iarg]);
    if (s.compare(0, t.length(), t) == 0) {
      iNextKwd = iarg;
      break;
    }
  }

  if (iNextKwd < 0) error->all(FLERR, "no *KEYWORD terminates *COMMON");
  if (iNextKwd - ioffset != 7 + 1)
    error->all(FLERR, "expected 7 arguments following *COMMON but got {}\n", iNextKwd - ioffset - 1);

  Lookup[REFERENCE_DENSITY][itype] = utils::numeric(FLERR, arg[ioffset + 1],false,lmp);
  Lookup[YOUNGS_MODULUS][itype] = utils::numeric(FLERR, arg[ioffset + 2],false,lmp);
  Lookup[POISSON_RATIO][itype] = utils::numeric(FLERR, arg[ioffset + 3],false,lmp);
  Lookup[VISCOSITY_Q1][itype] = utils::numeric(FLERR, arg[ioffset + 4],false,lmp);
  Lookup[VISCOSITY_Q2][itype] = utils::numeric(FLERR, arg[ioffset + 5],false,lmp);
  Lookup[HOURGLASS_CONTROL_AMPLITUDE][itype] = utils::numeric(FLERR, arg[ioffset + 6],false,lmp);
  Lookup[HEAT_CAPACITY][itype] = utils::numeric(FLERR, arg[ioffset + 7],false,lmp);

  Lookup[LAME_LAMBDA][itype] = Lookup[YOUNGS_MODULUS][itype] * Lookup[POISSON_RATIO][itype]
    / ((1.0 + Lookup[POISSON_RATIO][itype]) * (1.0 - 2.0 * Lookup[POISSON_RATIO][itype]));
  Lookup[SHEAR_MODULUS][itype] = Lookup[YOUNGS_MODULUS][itype] / (2.0 * (1.0 + Lookup[POISSON_RATIO][itype]));
  Lookup[M_MODULUS][itype] = Lookup[LAME_LAMBDA][itype] + 2.0 * Lookup[SHEAR_MODULUS][itype];
  Lookup[SIGNAL_VELOCITY][itype] = sqrt(
    (Lookup[LAME_LAMBDA][itype] + 2.0 * Lookup[SHEAR_MODULUS][itype]) / Lookup[REFERENCE_DENSITY][itype]);
  Lookup[BULK_MODULUS][itype] = Lookup[LAME_LAMBDA][itype] + 2.0 * Lookup[SHEAR_MODULUS][itype] / 3.0;

  if (comm->me == 0) {
    utils::logmesg(lmp, "\nmaterial unspecific properties for SMD/TLSPH definition of particle type {}:\n", itype);
    utils::logmesg(lmp, "{:60} : {}\n", "reference density", Lookup[REFERENCE_DENSITY][itype]);
    utils::logmesg(lmp, "{:60} : {}\n", "Young's modulus", Lookup[YOUNGS_MODULUS][itype]);
    utils::logmesg(lmp, "{:60} : {}\n", "Poisson ratio", Lookup[POISSON_RATIO][itype]);
    utils::logmesg(lmp, "{:60} : {}\n", "linear viscosity coefficient", Lookup[VISCOSITY_Q1][itype]);
    utils::logmesg(lmp, "{:60} : {}\n", "quadratic viscosity coefficient", Lookup[VISCOSITY_Q2][itype]);
    utils::logmesg(lmp, "{:60} : {}\n", "hourglass control coefficient", Lookup[HOURGLASS_CONTROL_AMPLITUDE][itype]);
    utils::logmesg(lmp, "{:60} : {}\n", "heat capacity [energy / (mass * temperature)]", Lookup[HEAT_CAPACITY][itype]);
    utils::logmesg(lmp, "{:60} : {}\n", "Lame constant lambda", Lookup[LAME_LAMBDA][itype]);
    utils::logmesg(lmp, "{:60} : {}\n", "shear modulus", Lookup[SHEAR_MODULUS][itype]);
    utils::logmesg(lmp, "{:60} : {}\n", "bulk modulus", Lookup[BULK_MODULUS][itype]);
    utils::logmesg(lmp, "{:60} : {}\n", "signal velocity", Lookup[SIGNAL_VELOCITY][itype]);
  }

  /*
   * read following material cards
   */

  eos[itype] = EOS_NONE;
  strengthModel[itype] = STRENGTH_NONE;

  while (true) {
    if (strcmp(arg[iNextKwd], "*END") == 0) {
      if (comm->me == 0)
        utils::logmesg(lmp,"found *END keyword"
                       "\n>>========>>========>>========>>========>>========>>========>>========>>========>>========>>========>>========>>========\n\n");
      break;
    }

    /*
     * Linear Elasticity model based on deformation gradient
     */
    ioffset = iNextKwd;
    if (strcmp(arg[ioffset], "*LINEAR_DEFGRAD") == 0) {
      strengthModel[itype] = LINEAR_DEFGRAD;

      if (comm->me == 0) utils::logmesg(lmp, "reading *LINEAR_DEFGRAD\n");

      t = std::string("*");
      iNextKwd = -1;
      for (iarg = ioffset + 1; iarg < narg; iarg++) {
        s = std::string(arg[iarg]);
        if (s.compare(0, t.length(), t) == 0) {
          iNextKwd = iarg;
          break;
        }
      }

      if (iNextKwd < 0)
        error->all(FLERR, "no *KEYWORD terminates *LINEAR_DEFGRAD");

      if (iNextKwd - ioffset != 1)
        error->all(FLERR, "expected 0 arguments following *LINEAR_DEFGRAD but got {}\n", iNextKwd - ioffset - 1);

      if (comm->me == 0) utils::logmesg(lmp, "\nLinear Elasticity model based on deformation gradient\n");

    } else if (strcmp(arg[ioffset], "*STRENGTH_LINEAR") == 0) {

      /*
       * Linear Elasticity strength only model based on strain rate
       */

      strengthModel[itype] = STRENGTH_LINEAR;
      if (comm->me == 0) utils::logmesg(lmp,"reading *STRENGTH_LINEAR\n");

      t = std::string("*");
      iNextKwd = -1;
      for (iarg = ioffset + 1; iarg < narg; iarg++) {
        s = std::string(arg[iarg]);
        if (s.compare(0, t.length(), t) == 0) {
          iNextKwd = iarg;
          break;
        }
      }

      if (iNextKwd < 0)
        error->all(FLERR, "no *KEYWORD terminates *STRENGTH_LINEAR");

      if (iNextKwd - ioffset != 1)
        error->all(FLERR, "expected 0 arguments following *STRENGTH_LINEAR but got {}\n", iNextKwd - ioffset - 1);

      if (comm->me == 0) utils::logmesg(lmp, "Linear Elasticity strength based on strain rate\n");

    } // end Linear Elasticity strength only model based on strain rate

    else if (strcmp(arg[ioffset], "*STRENGTH_LINEAR_PLASTIC") == 0) {

      /*
       * Linear Elastic / perfectly plastic strength only model based on strain rate
       */

      strengthModel[itype] = STRENGTH_LINEAR_PLASTIC;
      if (comm->me == 0) utils::logmesg(lmp,"reading *STRENGTH_LINEAR_PLASTIC\n");

      t = std::string("*");
      iNextKwd = -1;
      for (iarg = ioffset + 1; iarg < narg; iarg++) {
        s = std::string(arg[iarg]);
        if (s.compare(0, t.length(), t) == 0) {
          iNextKwd = iarg;
          break;
        }
      }

      if (iNextKwd < 0)
        error->all(FLERR, "no *KEYWORD terminates *STRENGTH_LINEAR_PLASTIC");

      if (iNextKwd - ioffset != 2 + 1)
        error->all(FLERR, "expected 2 arguments following *STRENGTH_LINEAR_PLASTIC but got {}\n", iNextKwd - ioffset - 1);

      Lookup[YIELD_STRESS][itype] = utils::numeric(FLERR, arg[ioffset + 1],false,lmp);
      Lookup[HARDENING_PARAMETER][itype] = utils::numeric(FLERR, arg[ioffset + 2],false,lmp);

      if (comm->me == 0) {
        utils::logmesg(lmp, "Linear elastic / perfectly plastic strength based on strain rate");
        utils::logmesg(lmp, "{:60} : {}\n", "Young's modulus", Lookup[YOUNGS_MODULUS][itype]);
        utils::logmesg(lmp, "{:60} : {}\n", "Poisson ratio", Lookup[POISSON_RATIO][itype]);
        utils::logmesg(lmp, "{:60} : {}\n", "shear modulus", Lookup[SHEAR_MODULUS][itype]);
        utils::logmesg(lmp, "{:60} : {}\n", "constant yield stress", Lookup[YIELD_STRESS][itype]);
        utils::logmesg(lmp, "{:60} : {}\n", "constant hardening parameter", Lookup[HARDENING_PARAMETER][itype]);
      }
    } // end Linear Elastic / perfectly plastic strength only model based on strain rate

    else if (strcmp(arg[ioffset], "*JOHNSON_COOK") == 0) {

      /*
       * JOHNSON - COOK
       */

      strengthModel[itype] = STRENGTH_JOHNSON_COOK;
      if (comm->me == 0) utils::logmesg(lmp, "reading *JOHNSON_COOK\n");

      t = std::string("*");
      iNextKwd = -1;
      for (iarg = ioffset + 1; iarg < narg; iarg++) {
        s = std::string(arg[iarg]);
        if (s.compare(0, t.length(), t) == 0) {
          iNextKwd = iarg;
          break;
        }
      }

      if (iNextKwd < 0)
        error->all(FLERR, "no *KEYWORD terminates *JOHNSON_COOK");

      if (iNextKwd - ioffset != 8 + 1)
        error->all(FLERR, "expected 8 arguments following *JOHNSON_COOK but got {}\n", iNextKwd - ioffset - 1);

      Lookup[JC_A][itype] = utils::numeric(FLERR, arg[ioffset + 1],false,lmp);
      Lookup[JC_B][itype] = utils::numeric(FLERR, arg[ioffset + 2],false,lmp);
      Lookup[JC_a][itype] = utils::numeric(FLERR, arg[ioffset + 3],false,lmp);
      Lookup[JC_C][itype] = utils::numeric(FLERR, arg[ioffset + 4],false,lmp);
      Lookup[JC_epdot0][itype] = utils::numeric(FLERR, arg[ioffset + 5],false,lmp);
      Lookup[JC_T0][itype] = utils::numeric(FLERR, arg[ioffset + 6],false,lmp);
      Lookup[JC_Tmelt][itype] = utils::numeric(FLERR, arg[ioffset + 7],false,lmp);
      Lookup[JC_M][itype] = utils::numeric(FLERR, arg[ioffset + 8],false,lmp);

      if (comm->me == 0) {
        utils::logmesg(lmp, "Johnson Cook material strength model\n");
        utils::logmesg(lmp, "{:60} : {}\n", "A: initial yield stress", Lookup[JC_A][itype]);
        utils::logmesg(lmp, "{:60} : {}\n", "B : proportionality factor for plastic strain dependency", Lookup[JC_B][itype]);
        utils::logmesg(lmp, "{:60} : {}\n", "a : exponent for plastic strain dependency", Lookup[JC_a][itype]);
        utils::logmesg(lmp, "{:60} : {}\n", "C : proportionality factor for logarithmic plastic strain rate dependency",Lookup[JC_C][itype]);
        utils::logmesg(lmp, "{:60} : {}\n", "epdot0 : dimensionality factor for plastic strain rate dependency", Lookup[JC_epdot0][itype]);
        utils::logmesg(lmp, "{:60} : {}\n", "T0 : reference (room) temperature", Lookup[JC_T0][itype]);
        utils::logmesg(lmp, "{:60} : {}\n", "Tmelt : melting temperature", Lookup[JC_Tmelt][itype]);
        utils::logmesg(lmp, "{:60} : {}\n", "M : exponent for temperature dependency", Lookup[JC_M][itype]);
      }

    } else if (strcmp(arg[ioffset], "*EOS_NONE") == 0) {

      /*
       * no eos
       */

      eos[itype] = EOS_NONE;
      if (comm->me == 0) utils::logmesg(lmp, "reading *EOS_NONE\n");

      t = std::string("*");
      iNextKwd = -1;
      for (iarg = ioffset + 1; iarg < narg; iarg++) {
        s = std::string(arg[iarg]);
        if (s.compare(0, t.length(), t) == 0) {
          iNextKwd = iarg;
          break;
        }
      }

      if (iNextKwd < 0)
        error->all(FLERR, "no *KEYWORD terminates *EOS_NONE");

      if (iNextKwd - ioffset != 1)
        error->all(FLERR, "expected 0 arguments following *EOS_NONE but got {}\n", iNextKwd - ioffset - 1);

      if (comm->me == 0) utils::logmesg(lmp, "\nno EOS selected\n");

    } else if (strcmp(arg[ioffset], "*EOS_LINEAR") == 0) {

      /*
       * linear eos
       */

      eos[itype] = EOS_LINEAR;
      if (comm->me == 0) utils::logmesg(lmp, "reading *EOS_LINEAR\n");

      t = std::string("*");
      iNextKwd = -1;
      for (iarg = ioffset + 1; iarg < narg; iarg++) {
        s = std::string(arg[iarg]);
        if (s.compare(0, t.length(), t) == 0) {
          iNextKwd = iarg;
          break;
        }
      }

      if (iNextKwd < 0)
        error->all(FLERR, "no *KEYWORD terminates *EOS_LINEAR");

      if (iNextKwd - ioffset != 1)
        error->all(FLERR, "expected 0 arguments following *EOS_LINEAR but got {}\n", iNextKwd - ioffset - 1);

      if (comm->me == 0) {
        utils::logmesg(lmp, "\nlinear EOS based on strain rate\n");
        utils::logmesg(lmp, "{:60} : {}\n", "bulk modulus", Lookup[BULK_MODULUS][itype]);
      }
    } // end linear eos
    else if (strcmp(arg[ioffset], "*EOS_SHOCK") == 0) {

      /*
       * shock eos
       */

      eos[itype] = EOS_SHOCK;
      if (comm->me == 0) utils::logmesg(lmp, "reading *EOS_SHOCK\n");

      t = std::string("*");
      iNextKwd = -1;
      for (iarg = ioffset + 1; iarg < narg; iarg++) {
        s = std::string(arg[iarg]);
        if (s.compare(0, t.length(), t) == 0) {
          iNextKwd = iarg;
          break;
        }
      }

      if (iNextKwd < 0)
        error->all(FLERR, "no *KEYWORD terminates *EOS_SHOCK");

      if (iNextKwd - ioffset != 3 + 1)
        error->all(FLERR, "expected 3 arguments (c0, S, Gamma) following *EOS_SHOCK but got {}\n", iNextKwd - ioffset - 1);

      Lookup[EOS_SHOCK_C0][itype] = utils::numeric(FLERR, arg[ioffset + 1],false,lmp);
      Lookup[EOS_SHOCK_S][itype] = utils::numeric(FLERR, arg[ioffset + 2],false,lmp);
      Lookup[EOS_SHOCK_GAMMA][itype] = utils::numeric(FLERR, arg[ioffset + 3],false,lmp);
      if (comm->me == 0) {
        utils::logmesg(lmp, "\nshock EOS based on strain rate\n");
        utils::logmesg(lmp, "{:60} : {}\n", "reference speed of sound", Lookup[EOS_SHOCK_C0][itype]);
        utils::logmesg(lmp, "{:60} : {}\n", "Hugoniot parameter S", Lookup[EOS_SHOCK_S][itype]);
        utils::logmesg(lmp, "{:60} : {}\n", "Grueneisen Gamma", Lookup[EOS_SHOCK_GAMMA][itype]);
      }
    } // end shock eos

    else if (strcmp(arg[ioffset], "*EOS_POLYNOMIAL") == 0) {
      /*
       * polynomial eos
       */

      eos[itype] = EOS_POLYNOMIAL;
      if (comm->me == 0) utils::logmesg(lmp, "reading *EOS_POLYNOMIAL\n");

      t = std::string("*");
      iNextKwd = -1;
      for (iarg = ioffset + 1; iarg < narg; iarg++) {
        s = std::string(arg[iarg]);
        if (s.compare(0, t.length(), t) == 0) {
          iNextKwd = iarg;
          break;
        }
      }

      if (iNextKwd < 0)
        error->all(FLERR, "no *KEYWORD terminates *EOS_POLYNOMIAL");

      if (iNextKwd - ioffset != 7 + 1)
        error->all(FLERR, "expected 7 arguments following *EOS_POLYNOMIAL but got {}\n", iNextKwd - ioffset - 1);

      Lookup[EOS_POLYNOMIAL_C0][itype] = utils::numeric(FLERR, arg[ioffset + 1],false,lmp);
      Lookup[EOS_POLYNOMIAL_C1][itype] = utils::numeric(FLERR, arg[ioffset + 2],false,lmp);
      Lookup[EOS_POLYNOMIAL_C2][itype] = utils::numeric(FLERR, arg[ioffset + 3],false,lmp);
      Lookup[EOS_POLYNOMIAL_C3][itype] = utils::numeric(FLERR, arg[ioffset + 4],false,lmp);
      Lookup[EOS_POLYNOMIAL_C4][itype] = utils::numeric(FLERR, arg[ioffset + 5],false,lmp);
      Lookup[EOS_POLYNOMIAL_C5][itype] = utils::numeric(FLERR, arg[ioffset + 6],false,lmp);
      Lookup[EOS_POLYNOMIAL_C6][itype] = utils::numeric(FLERR, arg[ioffset + 7],false,lmp);
      if (comm->me == 0) {
        utils::logmesg(lmp, "\npolynomial EOS based on strain rate\n");
        utils::logmesg(lmp, "{:60} : {}\n", "parameter c0", Lookup[EOS_POLYNOMIAL_C0][itype]);
        utils::logmesg(lmp, "{:60} : {}\n", "parameter c1", Lookup[EOS_POLYNOMIAL_C1][itype]);
        utils::logmesg(lmp, "{:60} : {}\n", "parameter c2", Lookup[EOS_POLYNOMIAL_C2][itype]);
        utils::logmesg(lmp, "{:60} : {}\n", "parameter c3", Lookup[EOS_POLYNOMIAL_C3][itype]);
        utils::logmesg(lmp, "{:60} : {}\n", "parameter c4", Lookup[EOS_POLYNOMIAL_C4][itype]);
        utils::logmesg(lmp, "{:60} : {}\n", "parameter c5", Lookup[EOS_POLYNOMIAL_C5][itype]);
        utils::logmesg(lmp, "{:60} : {}\n", "parameter c6", Lookup[EOS_POLYNOMIAL_C6][itype]);
      }
    } // end polynomial eos

    else if (strcmp(arg[ioffset], "*FAILURE_MAX_PLASTIC_STRAIN") == 0) {

      /*
       * maximum plastic strain failure criterion
       */

      if (comm->me == 0) utils::logmesg(lmp, "reading *FAILURE_MAX_PLASTIC_SRTRAIN\n");

      t = std::string("*");
      iNextKwd = -1;
      for (iarg = ioffset + 1; iarg < narg; iarg++) {
        s = std::string(arg[iarg]);
        if (s.compare(0, t.length(), t) == 0) {
          iNextKwd = iarg;
          break;
        }
      }

      if (iNextKwd < 0) error->all(FLERR, "no *KEYWORD terminates *FAILURE_MAX_PLASTIC_STRAIN");
      if (iNextKwd - ioffset != 1 + 1)
        error->all(FLERR, "expected 1 arguments following *FAILURE_MAX_PLASTIC_STRAIN but got {}\n", iNextKwd - ioffset - 1);

      failureModel[itype].failure_max_plastic_strain = true;
      failureModel[itype].integration_point_wise = true;
			failureModel[itype].failure_none = false;
      Lookup[FAILURE_MAX_PLASTIC_STRAIN_THRESHOLD][itype] = utils::numeric(FLERR, arg[ioffset + 1],false,lmp);

      if (comm->me == 0) {
        utils::logmesg(lmp, "\nmaximum plastic strain failure criterion\n");
        utils::logmesg(lmp, "{:60} : {}\n", "failure occurs when plastic strain reaches limit",
                       Lookup[FAILURE_MAX_PLASTIC_STRAIN_THRESHOLD][itype]);
      }
    } // end maximum plastic strain failure criterion
    else if (strcmp(arg[ioffset], "*FAILURE_MAX_PAIRWISE_STRAIN") == 0) {

      /*
       * failure criterion based on maximum strain between a pair of TLSPH particles.
       */

      if (comm->me == 0) utils::logmesg(lmp, "reading *FAILURE_MAX_PAIRWISE_STRAIN\n");

      if (update_method != UPDATE_NONE) {
        error->all(FLERR, "cannot use *FAILURE_MAX_PAIRWISE_STRAIN with updated Total-Lagrangian formalism");
      }

      t = std::string("*");
      iNextKwd = -1;
      for (iarg = ioffset + 1; iarg < narg; iarg++) {
        s = std::string(arg[iarg]);
        if (s.compare(0, t.length(), t) == 0) {
          iNextKwd = iarg;
          break;
        }
      }

      if (iNextKwd < 0)
        error->all(FLERR, "no *KEYWORD terminates *FAILURE_MAX_PAIRWISE_STRAIN");

      if (iNextKwd - ioffset != 1 + 1)
        error->all(FLERR, "expected 1 arguments following *FAILURE_MAX_PAIRWISE_STRAIN but got {}\n", iNextKwd - ioffset - 1);

      failureModel[itype].failure_max_pairwise_strain = true;
			failureModel[itype].integration_point_wise = false;
			failureModel[itype].failure_none = false;
      Lookup[FAILURE_MAX_PAIRWISE_STRAIN_THRESHOLD][itype] = utils::numeric(FLERR, arg[ioffset + 1],false,lmp);

      if (comm->me == 0) {
        utils::logmesg(lmp, "\nmaximum pairwise strain failure criterion\n");
        utils::logmesg(lmp, "{:60} : {}\n", "failure occurs when pairwise strain reaches limit",
               Lookup[FAILURE_MAX_PAIRWISE_STRAIN_THRESHOLD][itype]);
      }
    } // end pair based maximum strain failure criterion
    else if (strcmp(arg[ioffset], "*FAILURE_MAX_PRINCIPAL_STRAIN") == 0) {
      error->all(FLERR, "this failure model is currently unsupported");

      /*
       * maximum principal strain failure criterion
       */
      if (comm->me == 0) utils::logmesg(lmp, "reading *FAILURE_MAX_PRINCIPAL_STRAIN\n");

      t = std::string("*");
      iNextKwd = -1;
      for (iarg = ioffset + 1; iarg < narg; iarg++) {
        s = std::string(arg[iarg]);
        if (s.compare(0, t.length(), t) == 0) {
          iNextKwd = iarg;
          break;
        }
      }

      if (iNextKwd < 0)
        error->all(FLERR, "no *KEYWORD terminates *FAILURE_MAX_PRINCIPAL_STRAIN");

      if (iNextKwd - ioffset != 1 + 1)
        error->all(FLERR, "expected 1 arguments following *FAILURE_MAX_PRINCIPAL_STRAIN but got {}\n", iNextKwd - ioffset - 1);

      failureModel[itype].failure_max_principal_strain = true;
      failureModel[itype].integration_point_wise = true;
			failureModel[itype].failure_none = false;
      Lookup[FAILURE_MAX_PRINCIPAL_STRAIN_THRESHOLD][itype] = utils::numeric(FLERR, arg[ioffset + 1],false,lmp);

      if (comm->me == 0) {
        utils::logmesg(lmp, "\nmaximum principal strain failure criterion\n");
        utils::logmesg(lmp, "{:60} : {}\n", "failure occurs when principal strain reaches limit",
               Lookup[FAILURE_MAX_PRINCIPAL_STRAIN_THRESHOLD][itype]);
      }
    } // end maximum principal strain failure criterion
    else if (strcmp(arg[ioffset], "*FAILURE_JOHNSON_COOK") == 0) {
      //error->all(FLERR, "this failure model is currently unsupported");
      if (comm->me == 0) utils::logmesg(lmp, "reading *FAILURE_JOHNSON_COOK\n");

      t = std::string("*");
      iNextKwd = -1;
      for (iarg = ioffset + 1; iarg < narg; iarg++) {
        s = std::string(arg[iarg]);
        if (s.compare(0, t.length(), t) == 0) {
          iNextKwd = iarg;
          break;
        }
      }

      if (iNextKwd < 0)
        error->all(FLERR, "no *KEYWORD terminates *FAILURE_JOHNSON_COOK");

      if (iNextKwd - ioffset != 5 + 1)
        error->all(FLERR, "expected 5 arguments following *FAILURE_JOHNSON_COOK but got {}\n", iNextKwd - ioffset - 1);

      failureModel[itype].failure_johnson_cook = true;
      failureModel[itype].integration_point_wise = true;
			failureModel[itype].failure_none = false;

      Lookup[FAILURE_JC_D1][itype] = utils::numeric(FLERR, arg[ioffset + 1],false,lmp);
      Lookup[FAILURE_JC_D2][itype] = utils::numeric(FLERR, arg[ioffset + 2],false,lmp);
      Lookup[FAILURE_JC_D3][itype] = utils::numeric(FLERR, arg[ioffset + 3],false,lmp);
      Lookup[FAILURE_JC_D4][itype] = utils::numeric(FLERR, arg[ioffset + 4],false,lmp);
      Lookup[FAILURE_JC_EPDOT0][itype] = utils::numeric(FLERR, arg[ioffset + 5],false,lmp);

      if (comm->me == 0) {
        utils::logmesg(lmp, "\nJohnson-Cook failure criterion\n");
        utils::logmesg(lmp, "{:60} : {}\n", "parameter d1", Lookup[FAILURE_JC_D1][itype]);
        utils::logmesg(lmp, "{:60} : {}\n", "parameter d2", Lookup[FAILURE_JC_D2][itype]);
        utils::logmesg(lmp, "{:60} : {}\n", "parameter d3", Lookup[FAILURE_JC_D3][itype]);
        utils::logmesg(lmp, "{:60} : {}\n", "parameter d4", Lookup[FAILURE_JC_D4][itype]);
        utils::logmesg(lmp, "{:60} : {}\n", "reference plastic strain rate", Lookup[FAILURE_JC_EPDOT0][itype]);
      }

    } else if (strcmp(arg[ioffset], "*FAILURE_MAX_PRINCIPAL_STRESS") == 0) {
      error->all(FLERR, "this failure model is currently unsupported");

      /*
       * maximum principal stress failure criterion
       */

      if (comm->me == 0) utils::logmesg(lmp, "reading *FAILURE_MAX_PRINCIPAL_STRESS\n");

      t = std::string("*");
      iNextKwd = -1;
      for (iarg = ioffset + 1; iarg < narg; iarg++) {
        s = std::string(arg[iarg]);
        if (s.compare(0, t.length(), t) == 0) {
          iNextKwd = iarg;
          break;
        }
      }

      if (iNextKwd < 0)
        error->all(FLERR, "no *KEYWORD terminates *FAILURE_MAX_PRINCIPAL_STRESS");

      if (iNextKwd - ioffset != 1 + 1)
        error->all(FLERR, "expected 1 arguments following *FAILURE_MAX_PRINCIPAL_STRESS but got {}\n", iNextKwd - ioffset - 1);

      failureModel[itype].failure_max_principal_stress = true;
      failureModel[itype].integration_point_wise = true;
			failureModel[itype].failure_none = false;
      Lookup[FAILURE_MAX_PRINCIPAL_STRESS_THRESHOLD][itype] = utils::numeric(FLERR, arg[ioffset + 1],false,lmp);

      if (comm->me == 0) {
        utils::logmesg(lmp, "\nmaximum principal stress failure criterion\n");
        utils::logmesg(lmp, "{:60} : {}\n", "failure occurs when principal stress reaches limit",
               Lookup[FAILURE_MAX_PRINCIPAL_STRESS_THRESHOLD][itype]);
      }
    } // end maximum principal stress failure criterion

    else if (strcmp(arg[ioffset], "*FAILURE_ENERGY_RELEASE_RATE") == 0) {
      if (comm->me == 0) utils::logmesg(lmp, "reading *FAILURE_ENERGY_RELEASE_RATE\n");

      t = std::string("*");
      iNextKwd = -1;
      for (iarg = ioffset + 1; iarg < narg; iarg++) {
        s = std::string(arg[iarg]);
        if (s.compare(0, t.length(), t) == 0) {
          iNextKwd = iarg;
          break;
        }
      }

      if (iNextKwd < 0)
        error->all(FLERR, "no *KEYWORD terminates *FAILURE_ENERGY_RELEASE_RATE");

      if (iNextKwd - ioffset != 1 + 1)
        error->all(FLERR, "expected 1 arguments following *FAILURE_ENERGY_RELEASE_RATE but got {}\n", iNextKwd - ioffset - 1);

      failureModel[itype].failure_energy_release_rate = true;
			failureModel[itype].failure_none = false;
      Lookup[CRITICAL_ENERGY_RELEASE_RATE][itype] = utils::numeric(FLERR, arg[ioffset + 1],false,lmp);

      if (comm->me == 0) {
        utils::logmesg(lmp,"\ncritical energy release rate failure criterion\n");
        utils::logmesg(lmp, "{:60} : {}\n", "failure occurs when energy release rate reaches limit",
               Lookup[CRITICAL_ENERGY_RELEASE_RATE][itype]);
      }
    } // end energy release rate failure criterion

    else error->all(FLERR, "unknown *KEYWORD: {}", arg[ioffset]);
  }
  setflag[itype][itype] = 1;
}

/* ----------------------------------------------------------------------
 init for one type pair i,j and corresponding j,i
 ------------------------------------------------------------------------- */

double PairTlsph::init_one(int i, int j) {

  if (!allocated)
    allocate();

  if (setflag[i][j] == 0)
    error->all(FLERR, "All pair coeffs are not set");

  if (force->newton == 1)
    error->all(FLERR, "Pair style tlsph requires newton off");

// cutoff = sum of max I,J radii for
// dynamic/dynamic & dynamic/frozen interactions, but not frozen/frozen

  double cutoff = maxrad_dynamic[i] + maxrad_dynamic[j];
  cutoff = MAX(cutoff, maxrad_frozen[i] + maxrad_dynamic[j]);
  cutoff = MAX(cutoff, maxrad_dynamic[i] + maxrad_frozen[j]);
  return cutoff;
}

/* ----------------------------------------------------------------------
 init specific to this pair style
 ------------------------------------------------------------------------- */

void PairTlsph::init_style() {
  int i;

  if (force->newton_pair == 1) {
    error->all(FLERR, "Pair style tlsph requires newton pair off");
  }

// request a granular neighbor list
  neighbor->add_request(this, NeighConst::REQ_SIZE);

// set maxrad_dynamic and maxrad_frozen for each type
// include future Fix pour particles as dynamic

  for (i = 1; i <= atom->ntypes; i++)
    onerad_dynamic[i] = onerad_frozen[i] = 0.0;

  double *radius = atom->radius;
  int *type = atom->type;
  int nlocal = atom->nlocal;

  for (i = 0; i < nlocal; i++)
    onerad_dynamic[type[i]] = MAX(onerad_dynamic[type[i]], radius[i]);

  MPI_Allreduce(&onerad_dynamic[1], &maxrad_dynamic[1], atom->ntypes, MPI_DOUBLE, MPI_MAX, world);
  MPI_Allreduce(&onerad_frozen[1], &maxrad_frozen[1], atom->ntypes, MPI_DOUBLE, MPI_MAX, world);

// if first init, create Fix needed for storing reference configuration neighbors

  int igroup = group->find("tlsph");
  if (igroup == -1)
    error->all(FLERR, "Pair style tlsph requires its particles to be part of a group named tlsph. This group does not exist.");

  if (fix_tlsph_reference_configuration == nullptr) {
    auto fixarg = new char*[3];
    fixarg[0] = (char *) "SMD_TLSPH_NEIGHBORS";
    fixarg[1] = (char *) "tlsph";
    fixarg[2] = (char *) "SMD_TLSPH_NEIGHBORS";
    modify->add_fix(3, fixarg);
    delete[] fixarg;
    fix_tlsph_reference_configuration = dynamic_cast<FixSMD_TLSPH_ReferenceConfiguration *>(modify->fix[modify->nfix - 1]);
    fix_tlsph_reference_configuration->pair = this;
  }

// find associated SMD_TLSPH_NEIGHBORS fix that must exist
// could have changed locations in fix list since created

  ifix_tlsph = -1;
  for (int i = 0; i < modify->nfix; i++)
    if (strcmp(modify->fix[i]->style, "SMD_TLSPH_NEIGHBORS") == 0)
      ifix_tlsph = i;
  if (ifix_tlsph == -1)
    error->all(FLERR, "Fix SMD_TLSPH_NEIGHBORS does not exist");

}

/* ----------------------------------------------------------------------
 neighbor callback to inform pair style of neighbor list to use
 optional granular history list
 ------------------------------------------------------------------------- */

void PairTlsph::init_list(int id, class NeighList *ptr) {
  if (id == 0) list = ptr;
}

/* ----------------------------------------------------------------------
 memory usage of local atom-based arrays
 ------------------------------------------------------------------------- */

double PairTlsph::memory_usage() {
  return 118.0 * nmax * sizeof(double);
}

/* ----------------------------------------------------------------------
 extract method to provide access to this class' data structures
 ------------------------------------------------------------------------- */

void *PairTlsph::extract(const char *str, int &/*i*/) {
  if (strcmp(str, "smd/tlsph/Fincr_ptr") == 0) {
    return (void *) Fincr;
  } else if (strcmp(str, "smd/tlsph/detF_ptr") == 0) {
    return (void *) detF;
  } else if (strcmp(str, "smd/tlsph/PK1_ptr") == 0) {
    return (void *) PK1;
	} else if (strcmp(str, "smd/tlsph/Kundeg_ptr") == 0) {
	  return (void *) Kundeg;
  } else if (strcmp(str, "smd/tlsph/smoothVel_ptr") == 0) {
    return (void *) smoothVelDifference;
	} else if (strcmp(str, "smd/tlsph/surfaceNormal_ptr") == 0) {
	  return (void *) surfaceNormal;
  } else if (strcmp(str, "smd/tlsph/numNeighsRefConfig_ptr") == 0) {
    return (void *) numNeighsRefConfig;
  } else if (strcmp(str, "smd/tlsph/stressTensor_ptr") == 0) {
    return (void *) CauchyStress;
  } else if (strcmp(str, "smd/tlsph/updateFlag_ptr") == 0) {
    return (void *) &updateFlag;
  } else if (strcmp(str, "smd/tlsph/strain_rate_ptr") == 0) {
    return (void *) D;
  } else if (strcmp(str, "smd/tlsph/hMin_ptr") == 0) {
    return (void *) &hMin;
  } else if (strcmp(str, "smd/tlsph/dtCFL_ptr") == 0) {
    return (void *) &dtCFL;
  } else if (strcmp(str, "smd/tlsph/dtRelative_ptr") == 0) {
    return (void *) &dtRelative;
  } else if (strcmp(str, "smd/tlsph/hourglass_error_ptr") == 0) {
    return (void *) hourglass_error;
  } else if (strcmp(str, "smd/tlsph/particle_dt_ptr") == 0) {
    return (void *) particle_dt;
  } else if (strcmp(str, "smd/tlsph/rotation_ptr") == 0) {
    return (void *) R;
  }

  return nullptr;
}

/* ---------------------------------------------------------------------- */

int PairTlsph::pack_forward_comm(int n, int *list, double *buf, int /*pbc_flag*/, int * /*pbc*/) {
  int i, j, m;
  tagint *mol = atom->molecule;
  double *damage = atom->damage;
  double *eff_plastic_strain = atom->eff_plastic_strain;
  double *eff_plastic_strain_rate = atom->eff_plastic_strain_rate;

  m = 0;
  for (i = 0; i < n; i++) {
    j = list[i];
    buf[m++] = PK1[j](0, 0); // PK1 is not symmetric
    buf[m++] = PK1[j](0, 1);
    buf[m++] = PK1[j](0, 2);
    buf[m++] = PK1[j](1, 0);
    buf[m++] = PK1[j](1, 1);
    buf[m++] = PK1[j](1, 2);
    buf[m++] = PK1[j](2, 0);
    buf[m++] = PK1[j](2, 1);
    buf[m++] = PK1[j](2, 2); // 9

    buf[m++] = Fincr[j](0, 0); // Fincr is not symmetric
    buf[m++] = Fincr[j](0, 1);
    buf[m++] = Fincr[j](0, 2);
    buf[m++] = Fincr[j](1, 0);
    buf[m++] = Fincr[j](1, 1);
    buf[m++] = Fincr[j](1, 2);
    buf[m++] = Fincr[j](2, 0);
    buf[m++] = Fincr[j](2, 1);
    buf[m++] = Fincr[j](2, 2); // 9 + 9 = 18

    buf[m++] = mol[j]; //19
    buf[m++] = damage[j]; //20
    buf[m++] = eff_plastic_strain[j]; //21
    buf[m++] = eff_plastic_strain_rate[j]; //22

  }
  return m;
}

/* ---------------------------------------------------------------------- */

void PairTlsph::unpack_forward_comm(int n, int first, double *buf) {
  int i, m, last;
  tagint *mol = atom->molecule;
  double *damage = atom->damage;
  double *eff_plastic_strain = atom->eff_plastic_strain;
  double *eff_plastic_strain_rate = atom->eff_plastic_strain_rate;

  m = 0;
  last = first + n;
  for (i = first; i < last; i++) {

    PK1[i](0, 0) = buf[m++]; // PK1 is not symmetric
    PK1[i](0, 1) = buf[m++];
    PK1[i](0, 2) = buf[m++];
    PK1[i](1, 0) = buf[m++];
    PK1[i](1, 1) = buf[m++];
    PK1[i](1, 2) = buf[m++];
    PK1[i](2, 0) = buf[m++];
    PK1[i](2, 1) = buf[m++];
    PK1[i](2, 2) = buf[m++];

    Fincr[i](0, 0) = buf[m++];
    Fincr[i](0, 1) = buf[m++];
    Fincr[i](0, 2) = buf[m++];
    Fincr[i](1, 0) = buf[m++];
    Fincr[i](1, 1) = buf[m++];
    Fincr[i](1, 2) = buf[m++];
    Fincr[i](2, 0) = buf[m++];
    Fincr[i](2, 1) = buf[m++];
    Fincr[i](2, 2) = buf[m++];

    mol[i] = static_cast<int>(buf[m++]);
    damage[i] = buf[m++];
    eff_plastic_strain[i] = buf[m++]; //22
    eff_plastic_strain_rate[i] = buf[m++]; //23
  }
}

/* ----------------------------------------------------------------------
 compute effective P-wave speed
 determined by longitudinal modulus
 ------------------------------------------------------------------------- */

void PairTlsph::effective_longitudinal_modulus(const int itype, const double dt, const double d_iso, const double p_rate,
                                               const Matrix3d& d_dev, const Matrix3d& sigma_dev_rate, const double /*damage*/, double &K_eff, double &mu_eff, double &M_eff) {
  double M0; // initial longitudinal modulus
  double shear_rate_sq;

  M0 = Lookup[M_MODULUS][itype];

  if (dt * d_iso > 1.0e-6) {
    K_eff = p_rate / d_iso;
    if (K_eff < 0.0) { // it is possible for K_eff to become negative due to strain softening
      K_eff = Lookup[BULK_MODULUS][itype];
    }
  } else {
    K_eff = Lookup[BULK_MODULUS][itype];
  }

	//if (K_eff < Lookup[BULK_MODULUS][itype]) printf("K_eff = %f\n", K_eff);

  if (domain->dimension == 3) {
// Calculate 2 mu by looking at ratio shear stress / shear strain. Use numerical softening to avoid divide-by-zero.
		mu_eff = 0.5 * (sigma_dev_rate(0, 1) + sigma_dev_rate(0, 2) + sigma_dev_rate(1, 2) ) / (d_dev(0, 1) + d_dev(0, 2) + d_dev(1, 2) + 1.0e-16);
		// mu_eff = 0.5
		//		* (sigma_dev_rate(0, 1) / (d_dev(0, 1) + 1.0e-16) + sigma_dev_rate(0, 2) / (d_dev(0, 2) + 1.0e-16)
		//				+ sigma_dev_rate(1, 2) / (d_dev(1, 2) + 1.0e-16)); //This gives a mu_eff up to three times higher than what it should be.
		//double mut = 0.5*max(max((sigma_dev_rate(0, 1) / (d_dev(0, 1) + 1.0e-16)), sigma_dev_rate(0, 2) / (d_dev(0, 2) + 1.0e-16)), sigma_dev_rate(1, 2) / (d_dev(1, 2) + 1.0e-16));
		//if (mu_eff > 1.1*mut) {
		//  printf("mu_eff = %f, mut = %f\n", mu_eff, mut);
		//  printf("sigma_dev_rate(0, 1) / d_dev(0, 1) = %f\n", (sigma_dev_rate(0, 1) / (d_dev(0, 1) + 1.0e-16)));
		//  printf("sigma_dev_rate(0, 2) / d_dev(0, 2) = %f\n", (sigma_dev_rate(0, 2) / (d_dev(0, 2) + 1.0e-16)));
		//  printf("sigma_dev_rate(1, 2) / d_dev(1, 2) = %f\n", (sigma_dev_rate(1, 2) / (d_dev(1, 2) + 1.0e-16)));
		//}
// Calculate magnitude of deviatoric strain rate. This is used for deciding if shear modulus should be computed from current rate or be taken as the initial value.
    shear_rate_sq = d_dev(0, 1) * d_dev(0, 1) + d_dev(0, 2) * d_dev(0, 2) + d_dev(1, 2) * d_dev(1, 2);
  } else {
    mu_eff = 0.5 * (sigma_dev_rate(0, 1) / (d_dev(0, 1) + 1.0e-16));
    shear_rate_sq = d_dev(0, 1) * d_dev(0, 1);
  }

  if (dt * dt * shear_rate_sq < 1.0e-8) {
    mu_eff = Lookup[SHEAR_MODULUS][itype];
  }

  if (mu_eff < Lookup[SHEAR_MODULUS][itype]) { // it is possible for mu_eff to become negative due to strain softening
    mu_eff = Lookup[SHEAR_MODULUS][itype];
  }

  if (mu_eff < 0.0) {
    error->one(FLERR, "mu_eff = {}, tau={}, gamma={}", mu_eff, sigma_dev_rate(0, 1), d_dev(0, 1));

  }

  M_eff = (K_eff + 4.0 * mu_eff / 3.0); // effective dilational modulus, see Pronto 2d eqn 3.4.8

  if (M_eff < M0) { // do not allow effective dilatational modulus to decrease beyond its initial value
    M_eff = M0;
  }
}

/* ----------------------------------------------------------------------
 compute pressure. Called from AssembleStress().
 ------------------------------------------------------------------------- */
void PairTlsph::ComputePressure(const int i, const double rho, const double mass_specific_energy, const double vol_specific_energy,
                                const double pInitial, const double d_iso, double &pFinal, double &p_rate) {
  int *type = atom->type;
  double dt = update->dt;
	double *damage = atom->damage;
  int itype;

  itype = type[i];

  switch (eos[itype]) {
  case EOS_LINEAR:
    LinearEOS(Lookup[BULK_MODULUS][itype], pInitial, d_iso, dt, pFinal, p_rate);
    break;
  case EOS_NONE:
    pFinal = 0.0;
    p_rate = 0.0;
    break;
  case EOS_SHOCK:
//  rho,  rho0,  e,  e0,  c0,  S,  Gamma,  pInitial,  dt,  &pFinal,  &p_rate);
    ShockEOS(rho, Lookup[REFERENCE_DENSITY][itype], mass_specific_energy, 0.0, Lookup[EOS_SHOCK_C0][itype],
             Lookup[EOS_SHOCK_S][itype], Lookup[EOS_SHOCK_GAMMA][itype], pInitial, dt, pFinal, p_rate, damage[i]);
    break;
  case EOS_POLYNOMIAL:
    polynomialEOS(rho, Lookup[REFERENCE_DENSITY][itype], vol_specific_energy, Lookup[EOS_POLYNOMIAL_C0][itype],
                  Lookup[EOS_POLYNOMIAL_C1][itype], Lookup[EOS_POLYNOMIAL_C2][itype], Lookup[EOS_POLYNOMIAL_C3][itype],
                  Lookup[EOS_POLYNOMIAL_C4][itype], Lookup[EOS_POLYNOMIAL_C5][itype], Lookup[EOS_POLYNOMIAL_C6][itype], pInitial, dt,
                  pFinal, p_rate);

    break;
  default:
    error->one(FLERR, "unknown EOS.");
    break;
  }
}

/* ----------------------------------------------------------------------
 Compute stress deviator. Called from AssembleStress().
 ------------------------------------------------------------------------- */
void PairTlsph::ComputeStressDeviator(const int i, const Matrix3d& sigmaInitial_dev, const Matrix3d& d_dev, Matrix3d &sigmaFinal_dev,
                                      Matrix3d &sigma_dev_rate, double &plastic_strain_increment) {
  double *eff_plastic_strain = atom->eff_plastic_strain;
  double *eff_plastic_strain_rate = atom->eff_plastic_strain_rate;
  int *type = atom->type;
  double *rmass = atom->rmass;
  double *esph = atom->esph;
  double dt = update->dt;
  double yieldStress;
  int itype;
	double *damage = atom->damage;

  double mass_specific_energy = esph[i] / rmass[i]; // energy per unit mass
  plastic_strain_increment = 0.0;
  itype = type[i];

  switch (strengthModel[itype]) {
  case STRENGTH_LINEAR:

    sigma_dev_rate = 2.0 * Lookup[SHEAR_MODULUS][itype] * d_dev;
    sigmaFinal_dev = sigmaInitial_dev + dt * sigma_dev_rate;

    break;
  case LINEAR_DEFGRAD:
//LinearStrengthDefgrad(Lookup[LAME_LAMBDA][itype], Lookup[SHEAR_MODULUS][itype], Fincr[i], &sigmaFinal_dev);
//eff_plastic_strain[i] = 0.0;
//p_rate = pInitial - sigmaFinal_dev.trace() / 3.0;
//sigma_dev_rate = sigmaInitial_dev - Deviator(sigmaFinal_dev);
    error->one(FLERR, "LINEAR_DEFGRAD is only for debugging purposes and currently deactivated.");
    R[i].setIdentity();
    break;
  case STRENGTH_LINEAR_PLASTIC:

    yieldStress = Lookup[YIELD_STRESS][itype] + Lookup[HARDENING_PARAMETER][itype] * eff_plastic_strain[i];
    LinearPlasticStrength(Lookup[SHEAR_MODULUS][itype], yieldStress, sigmaInitial_dev, d_dev, dt, sigmaFinal_dev,
                          sigma_dev_rate, plastic_strain_increment, damage[i]);
    break;
  case STRENGTH_JOHNSON_COOK:
    JohnsonCookStrength(Lookup[SHEAR_MODULUS][itype], Lookup[HEAT_CAPACITY][itype], mass_specific_energy, Lookup[JC_A][itype],
                        Lookup[JC_B][itype], Lookup[JC_a][itype], Lookup[JC_C][itype], Lookup[JC_epdot0][itype], Lookup[JC_T0][itype],
                        Lookup[JC_Tmelt][itype], Lookup[JC_M][itype], dt, eff_plastic_strain[i], eff_plastic_strain_rate[i],
                        sigmaInitial_dev, d_dev, sigmaFinal_dev, sigma_dev_rate, plastic_strain_increment, damage[i]);
    break;
  case STRENGTH_NONE:
    sigmaFinal_dev.setZero();
    sigma_dev_rate.setZero();
    break;
  default:
    error->one(FLERR, "unknown strength model.");
    break;
  }

}

/* ----------------------------------------------------------------------
 Compute damage. Called from AssembleStress().
 ------------------------------------------------------------------------- */
void PairTlsph::ComputeDamage(const int i, const Matrix3d& strain, const Matrix3d& stress, Matrix3d &stress_damaged, double plastic_strain_increment) {
  double *eff_plastic_strain = atom->eff_plastic_strain;
  double *eff_plastic_strain_rate = atom->eff_plastic_strain_rate;
  double *radius = atom->radius;
  double *damage = atom->damage;
  int *type = atom->type;
  int itype = type[i];
  double jc_failure_strain;
  Matrix3d eye, stress_deviator;

  eye.setIdentity();
  stress_deviator = Deviator(stress);
  double pressure = -stress.trace() / 3.0;

	//// First apply damage to integration point (to stay consistent throughout the loop):
	//if (pressure > 0.0) { // compression: particle can carry compressive load but reduced shear
	//  stress_damaged = -pressure * eye + (1.0 - damage[i]) * Deviator(stress);
        //} else { // tension: particle has reduced tensile and shear load bearing capability
	//  stress_damaged = (1.0 - damage[i]) * (-pressure * eye + Deviator(stress));
        //}

	stress_damaged = stress;
	// Then calculate updated damage onset value:

  if (failureModel[itype].failure_max_principal_stress) {
    error->one(FLERR, "not yet implemented");
    /*
     * maximum stress failure criterion:
     */
    IsotropicMaxStressDamage(stress, Lookup[FAILURE_MAX_PRINCIPAL_STRESS_THRESHOLD][itype]);
  } else if (failureModel[itype].failure_max_principal_strain) {
    error->one(FLERR, "not yet implemented");
    /*
     * maximum strain failure criterion:
     */
    IsotropicMaxStrainDamage(strain, Lookup[FAILURE_MAX_PRINCIPAL_STRAIN_THRESHOLD][itype]);
  } else if (failureModel[itype].failure_max_plastic_strain) {
    if (eff_plastic_strain[i] >= Lookup[FAILURE_MAX_PLASTIC_STRAIN_THRESHOLD][itype]) {
      damage[i] = 1.0;
    }
  } else if (failureModel[itype].failure_johnson_cook) {
	  damage[i] += JohnsonCookDamageIncrement(pressure, stress_deviator, Lookup[FAILURE_JC_D1][itype],
						  Lookup[FAILURE_JC_D2][itype], Lookup[FAILURE_JC_D3][itype], Lookup[FAILURE_JC_D4][itype],
						  Lookup[FAILURE_JC_EPDOT0][itype], eff_plastic_strain_rate[i], plastic_strain_increment);
	}

	damage[i] = MIN(damage[i], 1.0);
	//damage[i] = MIN(damage[i], 0.99);

}

void PairTlsph::UpdateDegradation() {
	tagint *mol = atom->molecule;
	tagint *tag = atom->tag;
	double **x = atom->x;
	double **v = atom->vest;
	double **x0 = atom->x0;
	double **f = atom->f;
	double *vfrac = atom->vfrac;
	double *radius = atom->radius;
	double *damage = atom->damage;
	double **vint = atom->v;
	double *plastic_strain = atom->eff_plastic_strain;
	double *eff_plastic_strain_rate = atom->eff_plastic_strain_rate;
	int *type = atom->type;
	int nlocal = atom->nlocal;
	int i, j, jj, jnum, itype, idim;
	double r, h, r0, r0Sq;
	double strain1d, strain1d_max, softening_strain;
	Vector3d dx0, dx, dv, x0i, x0j;
	Vector3d xi, xj;
	int periodic = (domain->xperiodic || domain->yperiodic || domain->zperiodic);

	char str[128];
	tagint **partner = ((FixSMD_TLSPH_ReferenceConfiguration *) modify->fix[ifix_tlsph])->partner;
	int *npartner = ((FixSMD_TLSPH_ReferenceConfiguration *) modify->fix[ifix_tlsph])->npartner;
	float **degradation_ij = ((FixSMD_TLSPH_ReferenceConfiguration *) modify->fix[ifix_tlsph])->degradation_ij;
	float **energy_per_bond = ((FixSMD_TLSPH_ReferenceConfiguration *) modify->fix[ifix_tlsph])->energy_per_bond;
        Vector3d **partnerx0 = ((FixSMD_TLSPH_ReferenceConfiguration *) modify->fix[ifix_tlsph])->partnerx0;
        double **partnervol = ((FixSMD_TLSPH_ReferenceConfiguration *) modify->fix[ifix_tlsph])->partnervol;

	for (i = 0; i < nlocal; i++) {

		if (mol[i] < 0) {
			continue; // Particle i is not a valid SPH particle (anymore). Skip all interactions with this particle.
		}

		itype = type[i];
		
		if (failureModel[itype].failure_none) { // Do not update degradation if no failure mode is activated for the mol.
		  continue;
		}

		itype = type[i];
		jnum = npartner[i];

		// initialize aveage mass density
		h = 2.0 * radius[i];
		r = 0.0;

		if (failureModel[itype].failure_max_pairwise_strain) {
		  for (idim = 0; idim < 3; idim++) {
		    x0i(idim) = x0[i][idim];
		    xi(idim) = x[i][idim];
		  }
		}

		int numNeighbors = 0;
		
		for (jj = 0; jj < jnum; jj++) {
			if (degradation_ij[i][jj] >= 1.0)
				continue;
			j = atom->map(partner[i][jj]);
			if (j < 0) { //			// check if lost a partner without first breaking bond
			  error->all(FLERR, "Bond broken not detected during PreCompute -3!");
			  continue;
			}

			if (mol[j] < 0) {
				continue; // Particle j is not a valid SPH particle (anymore). Skip all interactions with this particle.
			}

			if (mol[i] != mol[j]) {
				continue;
			}

			if (type[j] != itype) {
				sprintf(str, "particle pair is not of same type!");
				error->all(FLERR, str);
			}

			if (failureModel[itype].failure_max_pairwise_strain) {
			  for (idim = 0; idim < 3; idim++) {
			    x0j(idim) = x0[j][idim];
			    xj(idim) = x[j][idim];
			  }

			  if (periodic)
			    domain->minimum_image(dx0(0), dx0(1), dx0(2));

			  // check that distance between i and j (in the reference config) is less than cutoff
			  dx0 = x0j - x0i;
			  r0Sq = dx0.squaredNorm();
			  h = radius[i] + radius[j];
			  r0 = sqrt(r0Sq);

			  // distance vectors in current and reference configuration, velocity difference
			  dx = xj - xi;
			  r = dx.norm(); // current distance

			  strain1d = (r - r0) / r0;
			  strain1d_max = Lookup[FAILURE_MAX_PAIRWISE_STRAIN_THRESHOLD][itype];
			  softening_strain = 2.0 * strain1d_max;

			  if (strain1d > strain1d_max) {
			    degradation_ij[i][jj] = std::max(degradation_ij[i][jj], float((strain1d - strain1d_max) / softening_strain));
			    if (degradation_ij[i][jj] >= 0.99) {
			      printf("Link between %d and %d destroyed.\n", tag[i], partner[i][jj]);
			      std::cout << "Here is dx0:" << std::endl << dx0 << std::endl;
			      degradation_ij[i][jj] = 0.99;
			    }
			    //degradation_ij[i][jj] = (strain1d - strain1d_max) / softening_strain;
			  } else {
			    //degradation_ij[i][jj] = 0.0;
			  }
			}

			if (failureModel[itype].failure_energy_release_rate) {
			  
				h = radius[i] + radius[j];
				double Vic = (2.0 / 3.0) * h * h * h * h; // interaction volume for 2d plane strain
				double critical_energy_per_bond = Lookup[CRITICAL_ENERGY_RELEASE_RATE][itype] / (2.0 * Vic);

				if (energy_per_bond[i][jj] > critical_energy_per_bond) {
					degradation_ij[i][jj] = 1.0;
				}
			}

			if (failureModel[itype].integration_point_wise) {
			  degradation_ij[i][jj] = 1 - (1 - damage[i]) * (1 - damage[j]);
			  if (degradation_ij[i][jj] >= 1.0) { // delete interaction if fully damaged
			    printf("Link between %d and %d destroyed due to complete degradation.\n", tag[i], partner[i][jj]);
			    degradation_ij[i][jj] = 1.0;
			  }
			  /*
			  if ((damage[i] == 1.0) && (damage[j]==1.0)) {
			    strain1d = (r - r0) / r0;

			    if (energy_per_bond[i][jj] > 0.0) { // f_stress.dot(dx) > 0.0 if the link i-jj is in tension, only then we apply degradation
			      if (strain1d > 0.0) {
				
				// check if damage_onset is already defined
				softening_strain = 0.01;
				
				degradation_ij[i][jj] += 0.5 * (eff_plastic_strain_rate[i] + eff_plastic_strain_rate[j]) * update->dt / softening_strain;
				
			      }
			    }
			      
			      
			    if (degradation_ij[i][jj] >= 1.0) { // delete interaction if fully damaged
			      printf("Link between %d and %d destroyed due to complete degradation.\n", tag[i], tag[jj]);
			      degradation_ij[i][jj] = 1.0;
			    }
			    }*/
			}
			
			if (degradation_ij[i][jj] < 1.0) {
			  numNeighbors += 1;
			}
		} // end loop over jj neighbors of i
		
		if (numNeighbors == 0) {
		  //printf("Deleting particle [%d] because damage = %f\n", tag[i], damage[i]);
		  //dtCFL = MIN(dtCFL, update->dt);
		  //mol[i] = -1;
		  vint[i][0] = 0.0;
		  vint[i][1] = 0.0;
		  vint[i][2] = 0.0;
		  f[i][0] = 0.0;
		  f[i][1] = 0.0;
		  f[i][2] = 0.0;
		  smoothVelDifference[i].setZero();
		  }

	} // end loop over i
}


void PairTlsph:: AdjustStressForZeroForceBC(const Matrix3d sigma, const Vector3d sU, Matrix3d &sigmaBC) {
  Vector3d sV, sW, sigman;
  Matrix3d P;
  //cout << "Creating mirror particle i=" << tag[i] << " and j=" << tag[j] << endl;
  
  P = CreateOrthonormalBasisFromOneVector(sU);

  sigmaBC = P.transpose() * sigma * P; // We transform sigmaBC to the surface basis
  
  
  // sigmaBC.[1, 0, 0] == [0 0 0] if there is no stress on the boundary!
  sigmaBC.col(0).setZero();
  sigmaBC.row(0).setZero();
  
  sigmaBC = P * sigmaBC * P.transpose();

  // Check if sigmaBC * surfaceNormalNormi = 0:
  sigman = sigmaBC * sU;
  if (sigman.norm() > 1.0e-5){
    std::cout << "Here is sigman :" << std::endl << sigman << std::endl;
    std::cout << "Here is P.transpose() * sigmaBC * P :" << std::endl << P.transpose() * sigmaBC * P << std::endl;
    std::cout << "Here is P.transpose() * sU :" << std::endl << P.transpose() * sU << std::endl;
    std::cout << "Here is P :" << std::endl << P << std::endl;
  }
}


Vector3d PairTlsph::ComputeFstress(const int i, const int j, const int jj, const double surfaceNormalNormi, const Vector3d dx0, const double r0, const Vector3d g, const Matrix3d sigmaBC_i, const double scale, const double strain1d) {
  double *vfrac = atom->vfrac;
  float **wfd_list = ((FixSMD_TLSPH_ReferenceConfiguration *) modify->fix[ifix_tlsph])->wfd_list;
  double voli, volj;
  Matrix3d sigmaInternalBC;
  Vector3d fij, eij, compForce, shearForce;

  voli = vfrac[i];
  volj = vfrac[j];

  eij = dx0/r0;

  if (strain1d > 0.0) {
    // The bond ij is in tension, the whole contribution needs to be scaled
    if (scale == 0.0) {
      fij = PK1[i] * Kundeg[i] * g;
    } else {
      fij = (scale * PK1[j] + PK1[i]) * Kundeg[i] * g; 
    }
  } else {
    fij = PK1[j] * Kundeg[i] * g;
    
    if (scale < 1.0) {
      // The bond ij is in compression, only shear forces need to be scaled:
      
      Matrix3d P = CreateOrthonormalBasisFromOneVector(dx0);
      Vector3d sU = P.col(0);
      Vector3d sV = P.col(1);
      Vector3d sW = P.col(2);
      
      compForce = fij.dot(sU) * sU;
      shearForce = ( fij.dot(sV) * sV + fij.dot(sW) * sW)*scale;
      if (abs(compForce.dot(shearForce)) > 1.0e-10) {
	printf("compForce and shearForce should be orthogonal.");
	std::cout << "Here is P:" << std::endl << P << std::endl;
	std::cout << "sU.sV = " << sU.dot(sV) << std::endl;
	std::cout <<"sU.sW = " << sU.dot(sW) << std::endl;
	std::cout <<"sV.sW = " << sV.dot(sW) << std::endl;
	std::cout << "Here is compForce: " << std::endl << compForce << std::endl;
	std::cout << "Here is shearForce: " << std::endl << shearForce << std::endl;
	std::cout << "compForce dot shearForce =  " << compForce.dot(shearForce) << std::endl;
	//error->all(FLERR, "Error. compForce and shearForce should be orthogonal.");
      }
      fij = compForce + shearForce;
    }
    fij += PK1[i]*Kundeg[i]*g;
    
  }
  
  
  if ((surfaceNormalNormi > 0.5) && (surfaceNormal[i].dot(dx0) <= -0.5*pow(volj, 1.0/3.0))) {
    // i is a surface particle, and j is in the bulk.
    Vector3d dx0mirror = dx0 - 2 * (dx0.dot(surfaceNormal[i])) * surfaceNormal[i];
    //fij += (PK1[i] - sigmaBC_i) * Kundeg[i] * (wfd_list[i][jj] / r0) * dx0mirror; // Contribution of the virtual mirror particle (is not affected by damage!)
    fij += PK1[i] * Kundeg[i] * (wfd_list[i][jj] / r0) * dx0mirror; // Contribution of the virtual mirror particle (is not affected by damage!)
  }
  return -voli * volj * fij;
  
}<|MERGE_RESOLUTION|>--- conflicted
+++ resolved
@@ -307,11 +307,7 @@
 				  
 				  r0 = dx0.norm();
 				  if (updateKundegFlag == 1) Kundeg[i].noalias() -= volj * (wfd_list[i][jj] / r0) * dx0 * dx0.transpose();
-<<<<<<< HEAD
           if (updateSurfaceNormal == 1) surfaceNormal[i].noalias() += volj * wfd_list[i][jj] * dx0;
-=======
-				  if (updateSurfaceNormal == 1) surfaceNormal[i].noalias() += volj * wfd_list[i][jj] * dx0;
->>>>>>> 7415ae73
 				  degradation_ij[i][jj] = 1.0;
 				  continue;
         }
@@ -338,11 +334,7 @@
           vj(idim) = v[j][idim];
           vintj(idim) = vint[j][idim];
         }
-<<<<<<< HEAD
-
-=======
-				
->>>>>>> 7415ae73
+
         dx0 = x0j - x0i;
         dx = xj - xi;
 				r = dx.norm(); // current distance
@@ -368,10 +360,9 @@
 				g = (wfd / r0) * dx0.transpose();
 
         /* build matrices */
-<<<<<<< HEAD
-        Ktmp = -g * dx0.transpose();
-        Fdottmp = -dv * g.transpose();
-        Ftmp = -(dx - dx0) * g.transpose();
+				Ktmp = -dx0 * g;
+				Fdottmp = -dv * g;
+				Ftmp = -(dx - dx0) * g;
 
         K[i].noalias() += volj * Ktmp;
 				if (updateKundegFlag == 1) Kundeg[i].noalias() -= volj * (wfd_list[i][jj] / r0) * dx0 * dx0.transpose();
@@ -381,21 +372,8 @@
         smoothVelDifference[i].noalias() += volj * wf * dvint;
 				
 				if (updateSurfaceNormal == 1) surfaceNormal[i].noalias() += volj * wfd_list[i][jj] * dx0;
-=======
-				Ktmp = -dx0 * g;
-				Fdottmp = -dv * g;
-				Ftmp = -(dx - dx0) * g;
-
-				K[i].noalias() += volj * Ktmp;
-				if (updateKundegFlag == 1) Kundeg[i].noalias() -= volj * (wfd_list[i][jj] / r0) * dx0 * dx0.transpose();
-				Fdot[i].noalias() += volj * Fdottmp;
-				Fincr[i].noalias() += volj * Ftmp;
-        shepardWeight += volj * wf;
-				smoothVelDifference[i].noalias() += volj * wf * dvint;
 				
-				if (updateSurfaceNormal == 1) surfaceNormal[i].noalias() += volj * wfd_list[i][jj] * dx0; 
->>>>>>> 7415ae73
-				
+				//gradAbsX += volj * (wfd_list[i][jj] / r0) * dx0 * dx0.transpose().cwiseAbs();
         numNeighsRefConfig[i]++;
       } // end loop over j
 
@@ -443,19 +421,11 @@
 				      continue;
 				    }
 
-<<<<<<< HEAD
-				dx0mirror = dx0 - 2 * (dx0.dot(surfaceNormal[i])) * surfaceNormal[i];
-				r0 = dx0.norm();
-				Kundeg[i].noalias() -= volj * (wfd_list[i][jj] / r0) * dx0mirror * dx0mirror.transpose();
-				continue;
-			      }
-=======
 				    dx0mirror = dx0 - 2 * (dx0.dot(surfaceNormal[i])) * surfaceNormal[i];
 				    r0 = dx0.norm();
 				    Kundeg[i].noalias() -= volj * (wfd_list[i][jj] / r0) * dx0mirror * dx0mirror.transpose();
 				    continue;
 			    }
->>>>>>> 7415ae73
 			    j = atom->map(partner[i][jj]);
 			    if (j < 0) { //			// check if lost a partner without first breaking bond
 			      error->all(FLERR, "Bond broken not detected during PreCompute - 1!");
