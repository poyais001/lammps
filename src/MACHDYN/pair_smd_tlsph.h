/* -*- c++ -*- ----------------------------------------------------------
 *
 *                    *** Smooth Mach Dynamics ***
 *
 * This file is part of the MACHDYN package for LAMMPS.
 * Copyright (2014) Georg C. Ganzenmueller, georg.ganzenmueller@emi.fhg.de
 * Fraunhofer Ernst-Mach Institute for High-Speed Dynamics, EMI,
 * Eckerstrasse 4, D-79104 Freiburg i.Br, Germany.
 *
 * ----------------------------------------------------------------------- */

/* ----------------------------------------------------------------------
 LAMMPS - Large-scale Atomic/Molecular Massively Parallel Simulator
 https://www.lammps.org/, Sandia National Laboratories
 LAMMPS development team: developers@lammps.org

 Copyright (2003) Sandia Corporation.  Under the terms of Contract
 DE-AC04-94AL85000 with Sandia Corporation, the U.S. Government retains
 certain rights in this software.  This software is distributed under
 the GNU General Public License.

 See the README file in the top-level LAMMPS directory.
 ------------------------------------------------------------------------- */

#ifdef PAIR_CLASS
// clang-format off
PairStyle(smd/tlsph,PairTlsph);
// clang-format on
#else

#ifndef LMP_TLSPH_NEW_H
#define LMP_TLSPH_NEW_H

#include "pair.h"
#include <Eigen/Eigen>

namespace LAMMPS_NS {

class PairTlsph : public Pair {
 public:
  PairTlsph(class LAMMPS *);
  ~PairTlsph() override;
  void compute(int, int) override;
  void settings(int, char **) override;
  void coeff(int, char **) override;
  double init_one(int, int) override;
  void init_style() override;
  void init_list(int, class NeighList *) override;
  void write_restart_settings(FILE *) override {}
  void read_restart_settings(FILE *) override {}
  double memory_usage() override;
  void compute_shape_matrix();
  void material_model();
  void *extract(const char *, int &) override;
  int pack_forward_comm(int, int *, double *, int, int *) override;
  void unpack_forward_comm(int, int, double *) override;
  void AssembleStress();

  void PreCompute();
  void ComputeForces(int eflag, int vflag);
  void effective_longitudinal_modulus(const int itype, const double dt, const double d_iso,
                                      const double p_rate, const Eigen::Matrix3d &d_dev,
                                      const Eigen::Matrix3d &sigma_dev_rate, const double damage,
                                      double &K_eff, double &mu_eff, double &M_eff);

  void ComputePressure(const int i, const double rho, const double mass_specific_energy,
                       const double vol_specific_energy, const double pInitial, const double d_iso,
                       double &pFinal, double &p_rate);
  void ComputeStressDeviator(const int i, const double mass_specific_energy, const Eigen::Matrix3d &sigmaInitial_dev,
                             const Eigen::Matrix3d &d_dev, Eigen::Matrix3d &sigmaFinal_dev, Eigen::Matrix3d &sigma_dev_rate, 
                             double &plastic_strain_increment, const double pFinal, double &yieldstress);
  void ComputeDamage(const int i, const Eigen::Matrix3d &strain, const Eigen::Matrix3d &sigmaFinal,
                     Eigen::Matrix3d &sigma_damaged, double plastic_strain_increment, const double yieldstress);
  void UpdateDegradation();
  void AdjustStressForZeroForceBC(const Eigen::Matrix3d sigma, const Eigen::Vector3d sU, Eigen::Matrix3d &sigmaBC);
  double CalculateScale(const float degradation, const int itype);


 protected:
  void allocate();
  char *suffix;

  /*
   * per-type arrays
   */
  int *strengthModel, *eos;
  double *onerad_dynamic, *onerad_frozen, *maxrad_dynamic, *maxrad_frozen;

  /*
   * per atom arrays
   */
  Eigen::Matrix3d *K, *PK1, *Fdot, *Fincr;
  Eigen::Matrix3d *R;    // rotation matrix
  Eigen::Matrix3d *FincrInv;
  Eigen::Matrix3d *D, *W;    // strain rate and spin tensor
  Eigen::Vector3d *smoothVelDifference;
  Eigen::Matrix3d *CauchyStress;
  double *detF, *particle_dt;
  double *vij_max;
  double *hourglass_error;
  int *numNeighsRefConfig;

  int nmax;       // max number of atoms on this proc
  double hMin;    // minimum kernel radius for two particles
  double dtCFL;
  double dtRelative;    // relative velocity of two particles, divided by sound speed
  int updateFlag;
  double update_threshold;    // updateFlage is set to one if the relative displacement of a pair exceeds update_threshold
  double cut_comm;

  enum {
    UPDATE_NONE = 5000,
    UPDATE_CONSTANT_THRESHOLD = 5001,
    UPDATE_PAIRWISE_RATIO = 5002,
  };

  enum {
    LINEAR_DEFGRAD = 0,
    STRENGTH_LINEAR = 1,
    STRENGTH_LINEAR_PLASTIC = 2,
    STRENGTH_JOHNSON_COOK = 3,
    STRENGTH_NONE = 4,
    EOS_LINEAR = 5,
    EOS_SHOCK = 6,
    EOS_POLYNOMIAL = 7,
    EOS_NONE = 8,
    REFERENCE_DENSITY = 9,
    YOUNGS_MODULUS = 10,
    POISSON_RATIO = 11,
    HOURGLASS_CONTROL_AMPLITUDE = 12,
    HEAT_CAPACITY = 13,
    LAME_LAMBDA = 14,
    SHEAR_MODULUS = 15,
    M_MODULUS = 16,
    SIGNAL_VELOCITY = 17,
    BULK_MODULUS = 18,
    VISCOSITY_Q1 = 19,
    VISCOSITY_Q2 = 20,
    YIELD_STRESS = 21,
    FAILURE_MAX_PLASTIC_STRAIN_THRESHOLD = 22,
    JC_A = 23,
    JC_B = 24,
    JC_a = 25,
    JC_C = 26,
    JC_epdot0 = 27,
    JC_T0 = 28,
    JC_Tmelt = 29,
    JC_M = 30,
    EOS_SHOCK_C0 = 31,
    EOS_SHOCK_S = 32,
    EOS_SHOCK_GAMMA = 33,
    HARDENING_PARAMETER = 34,
    FAILURE_MAX_PRINCIPAL_STRAIN_THRESHOLD = 35,
    FAILURE_MAX_PRINCIPAL_STRESS_THRESHOLD = 36,
    FAILURE_MAX_PAIRWISE_STRAIN_THRESHOLD = 37,
    EOS_POLYNOMIAL_C0 = 38,
    EOS_POLYNOMIAL_C1 = 39,
    EOS_POLYNOMIAL_C2 = 40,
    EOS_POLYNOMIAL_C3 = 41,
    EOS_POLYNOMIAL_C4 = 42,
    EOS_POLYNOMIAL_C5 = 43,
    EOS_POLYNOMIAL_C6 = 44,

    FAILURE_JC_D1 = 45,
    FAILURE_JC_D2 = 46,
    FAILURE_JC_D3 = 47,
    FAILURE_JC_D4 = 48,
    FAILURE_JC_EPDOT0 = 49,

    CRITICAL_ENERGY_RELEASE_RATE = 50,

    STRENGTH_LUDWICK_HOLLOMON = 51,
    STRENGTH_SWIFT = 52,
    STRENGTH_VOCE = 53,

    LH_A = 54,
    LH_B = 55,
    LH_n = 56,
    SWIFT_A = 57,
    SWIFT_B = 58,
    SWIFT_n = 59,
    SWIFT_eps0 = 60,
    VOCE_A = 61,
    VOCE_Q1 = 62,
    VOCE_n1 = 63,
    VOCE_Q2 = 64,
    VOCE_n2 = 65,
    VOCE_C = 66,
    VOCE_epsdot0 = 67,

    GTN_Q1 = 68,
    GTN_Q2 = 69,
    GTN_AN = 70,
    GTN_Komega = 71,

    MAX_KEY_VALUE = 72
  };

  struct
      failure_types {    // this is defined per type and determines which failure/damage model is active
    bool failure_none;
    bool failure_max_principal_strain;
    bool failure_max_principal_stress;
    bool failure_max_plastic_strain;
    bool failure_johnson_cook;
<<<<<<< HEAD
    bool failure_coupling; // true when the JC failure model couples damage with the constitutive laws.
=======
    bool failure_gtn;
>>>>>>> ca22a330
    bool failure_max_pairwise_strain;
    bool integration_point_wise;    // true if failure model applies to stress/strain state of integration point
    bool failure_energy_release_rate;

    failure_types()
    {
      failure_none = true;
      failure_max_principal_strain = false;
      failure_max_principal_stress = false;
      failure_max_plastic_strain = false;
      failure_johnson_cook = false;
<<<<<<< HEAD
      failure_coupling = true;
=======
      failure_gtn = false;
>>>>>>> ca22a330
      failure_max_pairwise_strain = false;
      integration_point_wise = false;
      failure_energy_release_rate = false;
      //printf("constructed failure type\n");
    }
  };
  failure_types *failureModel;

  int ifix_tlsph;
  int update_method;

  class FixSMD_TLSPH_ReferenceConfiguration *fix_tlsph_reference_configuration;

 private:
  double **
      Lookup;    // holds per-type material parameters for the quantities defined in enum statement above.
  bool
      first;    // if first is true, do not perform any computations, because reference configuration is not ready yet.
};

}    // namespace LAMMPS_NS

#endif
#endif

/*
 * materialCoeffs array for EOS parameters:
 * 1: rho0
 *
 *
 * materialCoeffs array for strength parameters:
 *
 * Common
 * 10: maximum strain threshold for damage model
 * 11: maximum stress threshold for damage model
 *
 * Linear Plasticity model:
 * 12: plastic yield stress
 *
 *
 * Blei: rho = 11.34e-6, c0=2000, s=1.46, Gamma=2.77
 * Stahl 1403: rho = 7.86e-3, c=4569, s=1.49, Gamma=2.17
 */<|MERGE_RESOLUTION|>--- conflicted
+++ resolved
@@ -203,11 +203,8 @@
     bool failure_max_principal_stress;
     bool failure_max_plastic_strain;
     bool failure_johnson_cook;
-<<<<<<< HEAD
     bool failure_coupling; // true when the JC failure model couples damage with the constitutive laws.
-=======
     bool failure_gtn;
->>>>>>> ca22a330
     bool failure_max_pairwise_strain;
     bool integration_point_wise;    // true if failure model applies to stress/strain state of integration point
     bool failure_energy_release_rate;
@@ -219,11 +216,8 @@
       failure_max_principal_stress = false;
       failure_max_plastic_strain = false;
       failure_johnson_cook = false;
-<<<<<<< HEAD
       failure_coupling = true;
-=======
       failure_gtn = false;
->>>>>>> ca22a330
       failure_max_pairwise_strain = false;
       integration_point_wise = false;
       failure_energy_release_rate = false;
