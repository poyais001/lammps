"Previous Section"_Section_packages.html - "LAMMPS WWW Site"_lws -
"LAMMPS Documentation"_ld - "LAMMPS Commands"_lc :c

:link(lws,http://lammps.sandia.gov)
:link(ld,Manual.html)
:link(lc,Section_commands.html#comm)

:line

"Return to Section accelerate overview"_Section_accelerate.html

5.3.3 KOKKOS package :h5

The KOKKOS package was developed primarily by Christian Trott (Sandia)
with contributions of various styles by others, including Sikandar
Mashayak (UIUC), Stan Moore (Sandia), and Ray Shan (Sandia).  The
underlying Kokkos library was written primarily by Carter Edwards,
Christian Trott, and Dan Sunderland (all Sandia).

The KOKKOS package contains versions of pair, fix, and atom styles
that use data structures and macros provided by the Kokkos library,
which is included with LAMMPS in lib/kokkos.

The Kokkos library is part of
"Trilinos"_http://trilinos.sandia.gov/packages/kokkos and can also be
downloaded from "Github"_https://github.com/kokkos/kokkos. Kokkos is a
templated C++ library that provides two key abstractions for an
application like LAMMPS.  First, it allows a single implementation of
an application kernel (e.g. a pair style) to run efficiently on
different kinds of hardware, such as a GPU, Intel Phi, or many-core
CPU.

The Kokkos library also provides data abstractions to adjust (at
compile time) the memory layout of basic data structures like 2d and
3d arrays and allow the transparent utilization of special hardware
load and store operations.  Such data structures are used in LAMMPS to
store atom coordinates or forces or neighbor lists.  The layout is
chosen to optimize performance on different platforms.  Again this
functionality is hidden from the developer, and does not affect how
the kernel is coded.

These abstractions are set at build time, when LAMMPS is compiled with
the KOKKOS package installed.  All Kokkos operations occur within the
context of an individual MPI task running on a single node of the
machine.  The total number of MPI tasks used by LAMMPS (one or
multiple per compute node) is set in the usual manner via the mpirun
or mpiexec commands, and is independent of Kokkos.

Kokkos currently provides support for 3 modes of execution (per MPI
task).  These are OpenMP (for many-core CPUs), Cuda (for NVIDIA GPUs),
and OpenMP (for Intel Phi).  Note that the KOKKOS package supports
running on the Phi in native mode, not offload mode like the
USER-INTEL package supports.  You choose the mode at build time to
produce an executable compatible with specific hardware.

Here is a quick overview of how to use the KOKKOS package
for CPU acceleration, assuming one or more 16-core nodes.
More details follow.

use a C++11 compatible compiler
make yes-kokkos
make mpi KOKKOS_DEVICES=OpenMP                 # build with the KOKKOS package
make kokkos_omp                                # or Makefile.kokkos_omp already has variable set :pre

mpirun -np 16 lmp_mpi -k on -sf kk -in in.lj              # 1 node, 16 MPI tasks/node, no threads
mpirun -np 2 -ppn 1 lmp_mpi -k on t 16 -sf kk -in in.lj   # 2 nodes, 1 MPI task/node, 16 threads/task
mpirun -np 2 lmp_mpi -k on t 8 -sf kk -in in.lj           # 1 node, 2 MPI tasks/node, 8 threads/task
mpirun -np 32 -ppn 4 lmp_mpi -k on t 4 -sf kk -in in.lj   # 8 nodes, 4 MPI tasks/node, 4 threads/task :pre

specify variables and settings in your Makefile.machine that enable OpenMP, GPU, or Phi support
include the KOKKOS package and build LAMMPS
enable the KOKKOS package and its hardware options via the "-k on" command-line switch use KOKKOS styles in your input script :ul

Here is a quick overview of how to use the KOKKOS package for GPUs,
assuming one or more nodes, each with 16 cores and a GPU.  More
details follow.

discuss use of NVCC, which Makefiles to examine

use a C++11 compatible compiler
KOKKOS_DEVICES = Cuda, OpenMP
KOKKOS_ARCH = Kepler35
make yes-kokkos
make machine :pre

mpirun -np 1 lmp_cuda -k on t 6 -sf kk -in in.lj          # one MPI task, 6 threads on CPU
mpirun -np 4 -ppn 1 lmp_cuda -k on t 6 -sf kk -in in.lj   # ditto on 4 nodes :pre

mpirun -np 2 lmp_cuda -k on t 8 g 2 -sf kk -in in.lj           # two MPI tasks, 8 threads per CPU
mpirun -np 32 -ppn 2 lmp_cuda -k on t 8 g 2 -sf kk -in in.lj   # ditto on 16 nodes :pre

Here is a quick overview of how to use the KOKKOS package
for the Intel Phi:

use a C++11 compatible compiler
KOKKOS_DEVICES = OpenMP
KOKKOS_ARCH = KNC
make yes-kokkos
make machine :pre

host=MIC, Intel Phi with 61 cores (240 threads/phi via 4x hardware threading):
mpirun -np 1 lmp_g++ -k on t 240 -sf kk -in in.lj           # 1 MPI task on 1 Phi, 1*240 = 240
mpirun -np 30 lmp_g++ -k on t 8 -sf kk -in in.lj            # 30 MPI tasks on 1 Phi, 30*8 = 240
mpirun -np 12 lmp_g++ -k on t 20 -sf kk -in in.lj           # 12 MPI tasks on 1 Phi, 12*20 = 240
mpirun -np 96 -ppn 12 lmp_g++ -k on t 20 -sf kk -in in.lj   # ditto on 8 Phis :pre

[Required hardware/software:]

Kokkos support within LAMMPS must be built with a C++11 compatible
compiler.  If using gcc, version 4.7.2 or later is required.

To build with Kokkos support for CPUs, your compiler must support the
OpenMP interface.  You should have one or more multi-core CPUs so that
multiple threads can be launched by each MPI task running on a CPU.

To build with Kokkos support for NVIDIA GPUs, NVIDIA Cuda software
version 7.5 or later must be installed on your system.  See the
discussion for the "GPU"_accelerate_gpu.html package for details of
how to check and do this.

NOTE: For good performance of the KOKKOS package on GPUs, you must
have Kepler generation GPUs (or later).  The Kokkos library exploits
texture cache options not supported by Telsa generation GPUs (or
older).

To build with Kokkos support for Intel Xeon Phi coprocessors, your
sysmte must be configured to use them in "native" mode, not "offload"
mode like the USER-INTEL package supports.

[Building LAMMPS with the KOKKOS package:]

You must choose at build time whether to build for CPUs (OpenMP),
GPUs, or Phi.

<<<<<<< HEAD
You can do any of these in one line, using the src/Make.py script,
described in "Section 4"_Section_packages.html of the manual.
Type "Make.py -h" for help.  If run from the src directory, these
=======
You can do any of these in one line, using the suitable make command
line flags as described in "Section 4"_Section_packages.html of the
manual. If run from the src directory, these
>>>>>>> 355aad96
commands will create src/lmp_kokkos_omp, lmp_kokkos_cuda, and
lmp_kokkos_phi.  Note that the OMP and PHI options use
src/MAKE/Makefile.mpi as the starting Makefile.machine.  The CUDA
option uses src/MAKE/OPTIONS/Makefile.kokkos_cuda.

The latter two steps can be done using the "-k on", "-pk kokkos" and
"-sf kk" "command-line switches"_Section_start.html#start_6
respectively.  Or the effect of the "-pk" or "-sf" switches can be
duplicated by adding the "package kokkos"_package.html or "suffix
kk"_suffix.html commands respectively to your input script.


Or you can follow these steps:

CPU-only (run all-MPI or with OpenMP threading):

cd lammps/src
make yes-kokkos
make kokkos_omp :pre

CPU-only (only MPI, no threading):

cd lammps/src
make yes-kokkos
make kokkos_mpi :pre

Intel Xeon Phi (Intel Compiler, Intel MPI):

cd lammps/src
make yes-kokkos
make kokkos_phi :pre

CPUs and GPUs (with MPICH):

cd lammps/src
make yes-kokkos
make kokkos_cuda_mpich :pre

These examples set the KOKKOS-specific OMP, MIC, CUDA variables on the
make command line which requires a GNU-compatible make command.  Try
"gmake" if your system's standard make complains.

NOTE: If you build using make line variables and re-build LAMMPS twice
with different KOKKOS options and the *same* target, e.g. g++ in the
first two examples above, then you *must* perform a "make clean-all"
or "make clean-machine" before each build.  This is to force all the
KOKKOS-dependent files to be re-compiled with the new options.

NOTE: Currently, there are no precision options with the KOKKOS
package.  All compilation and computation is performed in double
precision.

There are other allowed options when building with the KOKKOS package.
As above, they can be set either as variables on the make command line
or in Makefile.machine.  This is the full list of options, including
those discussed above, Each takes a value shown below.  The
default value is listed, which is set in the
lib/kokkos/Makefile.kokkos file.

#Default settings specific options
#Options: force_uvm,use_ldg,rdc

KOKKOS_DEVICES, values = {OpenMP}, {Serial}, {Pthreads}, {Cuda}, default = {OpenMP}
KOKKOS_ARCH, values = {KNC}, {SNB}, {HSW}, {Kepler}, {Kepler30}, {Kepler32}, {Kepler35}, {Kepler37}, {Maxwell}, {Maxwell50}, {Maxwell52}, {Maxwell53}, {ARMv8}, {BGQ}, {Power7}, {Power8}, default = {none}
KOKKOS_DEBUG, values = {yes}, {no}, default = {no}
KOKKOS_USE_TPLS, values = {hwloc}, {librt}, default = {none}
KOKKOS_CUDA_OPTIONS, values = {force_uvm}, {use_ldg}, {rdc} :ul

KOKKOS_DEVICE sets the parallelization method used for Kokkos code
(within LAMMPS).  KOKKOS_DEVICES=OpenMP means that OpenMP will be
used.  KOKKOS_DEVICES=Pthreads means that pthreads will be used.
KOKKOS_DEVICES=Cuda means an NVIDIA GPU running CUDA will be used.

If KOKKOS_DEVICES=Cuda, then the lo-level Makefile in the src/MAKE
directory must use "nvcc" as its compiler, via its CC setting.  For
best performance its CCFLAGS setting should use -O3 and have a
KOKKOS_ARCH setting that matches the compute capability of your NVIDIA
hardware and software installation, e.g. KOKKOS_ARCH=Kepler30.  Note
the minimal required compute capability is 2.0, but this will give
significantly reduced performance compared to Kepler generation GPUs
with compute capability 3.x.  For the LINK setting, "nvcc" should not
be used; instead use g++ or another compiler suitable for linking C++
applications.  Often you will want to use your MPI compiler wrapper
for this setting (i.e. mpicxx).  Finally, the lo-level Makefile must
also have a "Compilation rule" for creating *.o files from *.cu files.
See src/Makefile.cuda for an example of a lo-level Makefile with all
of these settings.

KOKKOS_USE_TPLS=hwloc binds threads to hardware cores, so they do not
migrate during a simulation.  KOKKOS_USE_TPLS=hwloc should always be
used if running with KOKKOS_DEVICES=Pthreads for pthreads.  It is not
necessary for KOKKOS_DEVICES=OpenMP for OpenMP, because OpenMP
provides alternative methods via environment variables for binding
threads to hardware cores.  More info on binding threads to cores is
given in "Section 5.3"_Section_accelerate.html#acc_3.

KOKKOS_ARCH=KNC enables compiler switches needed when compiling for an
Intel Phi processor.

KOKKOS_USE_TPLS=librt enables use of a more accurate timer mechanism
on most Unix platforms.  This library is not available on all
platforms.

KOKKOS_DEBUG is only useful when developing a Kokkos-enabled style
within LAMMPS.  KOKKOS_DEBUG=yes enables printing of run-time
debugging information that can be useful.  It also enables runtime
bounds checking on Kokkos data structures.

KOKKOS_CUDA_OPTIONS are additional options for CUDA.

For more information on Kokkos see the Kokkos programmers' guide here:
/lib/kokkos/doc/Kokkos_PG.pdf.

[Run with the KOKKOS package from the command line:]

The mpirun or mpiexec command sets the total number of MPI tasks used
by LAMMPS (one or multiple per compute node) and the number of MPI
tasks used per node.  E.g. the mpirun command in MPICH does this via
its -np and -ppn switches.  Ditto for OpenMPI via -np and -npernode.

When using KOKKOS built with host=OMP, you need to choose how many
OpenMP threads per MPI task will be used (via the "-k" command-line
switch discussed below).  Note that the product of MPI tasks * OpenMP
threads/task should not exceed the physical number of cores (on a
node), otherwise performance will suffer.

When using the KOKKOS package built with device=CUDA, you must use
exactly one MPI task per physical GPU.

When using the KOKKOS package built with host=MIC for Intel Xeon Phi
coprocessor support you need to insure there are one or more MPI tasks
per coprocessor, and choose the number of coprocessor threads to use
per MPI task (via the "-k" command-line switch discussed below).  The
product of MPI tasks * coprocessor threads/task should not exceed the
maximum number of threads the coprocessor is designed to run,
otherwise performance will suffer.  This value is 240 for current
generation Xeon Phi(TM) chips, which is 60 physical cores * 4
threads/core.  Note that with the KOKKOS package you do not need to
specify how many Phi coprocessors there are per node; each
coprocessors is simply treated as running some number of MPI tasks.

You must use the "-k on" "command-line
switch"_Section_start.html#start_6 to enable the KOKKOS package.  It
takes additional arguments for hardware settings appropriate to your
system.  Those arguments are "documented
here"_Section_start.html#start_6.  The two most commonly used
options are:

-k on t Nt g Ng :pre

The "t Nt" option applies to host=OMP (even if device=CUDA) and
host=MIC.  For host=OMP, it specifies how many OpenMP threads per MPI
task to use with a node.  For host=MIC, it specifies how many Xeon Phi
threads per MPI task to use within a node.  The default is Nt = 1.
Note that for host=OMP this is effectively MPI-only mode which may be
fine.  But for host=MIC you will typically end up using far less than
all the 240 available threads, which could give very poor performance.

The "g Ng" option applies to device=CUDA.  It specifies how many GPUs
per compute node to use.  The default is 1, so this only needs to be
specified is you have 2 or more GPUs per compute node.

The "-k on" switch also issues a "package kokkos" command (with no
additional arguments) which sets various KOKKOS options to default
values, as discussed on the "package"_package.html command doc page.

Use the "-sf kk" "command-line switch"_Section_start.html#start_6,
which will automatically append "kk" to styles that support it.  Use
the "-pk kokkos" "command-line switch"_Section_start.html#start_6 if
you wish to change any of the default "package kokkos"_package.html
optionns set by the "-k on" "command-line
switch"_Section_start.html#start_6.



Note that the default for the "package kokkos"_package.html command is
to use "full" neighbor lists and set the Newton flag to "off" for both
pairwise and bonded interactions.  This typically gives fastest
performance.  If the "newton"_newton.html command is used in the input
script, it can override the Newton flag defaults.

However, when running in MPI-only mode with 1 thread per MPI task, it
will typically be faster to use "half" neighbor lists and set the
Newton flag to "on", just as is the case for non-accelerated pair
styles.  You can do this with the "-pk" "command-line
switch"_Section_start.html#start_6.

[Or run with the KOKKOS package by editing an input script:]

The discussion above for the mpirun/mpiexec command and setting
appropriate thread and GPU values for host=OMP or host=MIC or
device=CUDA are the same.

You must still use the "-k on" "command-line
switch"_Section_start.html#start_6 to enable the KOKKOS package, and
specify its additional arguments for hardware options appropriate to
your system, as documented above.

Use the "suffix kk"_suffix.html command, or you can explicitly add a
"kk" suffix to individual styles in your input script, e.g.

pair_style lj/cut/kk 2.5 :pre

You only need to use the "package kokkos"_package.html command if you
wish to change any of its option defaults, as set by the "-k on"
"command-line switch"_Section_start.html#start_6.

[Speed-ups to expect:]

The performance of KOKKOS running in different modes is a function of
your hardware, which KOKKOS-enable styles are used, and the problem
size.

Generally speaking, the following rules of thumb apply:

When running on CPUs only, with a single thread per MPI task,
performance of a KOKKOS style is somewhere between the standard
(un-accelerated) styles (MPI-only mode), and those provided by the
USER-OMP package.  However the difference between all 3 is small (less
than 20%). :ulb,l

When running on CPUs only, with multiple threads per MPI task,
performance of a KOKKOS style is a bit slower than the USER-OMP
package. :l

When running large number of atoms per GPU, KOKKOS is typically faster
than the GPU package. :l

When running on Intel Xeon Phi, KOKKOS is not as fast as
the USER-INTEL package, which is optimized for that hardware. :l
:ule

See the "Benchmark page"_http://lammps.sandia.gov/bench.html of the
LAMMPS web site for performance of the KOKKOS package on different
hardware.

[Guidelines for best performance:]

Here are guidline for using the KOKKOS package on the different
hardware configurations listed above.

Many of the guidelines use the "package kokkos"_package.html command
See its doc page for details and default settings.  Experimenting with
its options can provide a speed-up for specific calculations.

[Running on a multi-core CPU:]

If N is the number of physical cores/node, then the number of MPI
tasks/node * number of threads/task should not exceed N, and should
typically equal N.  Note that the default threads/task is 1, as set by
the "t" keyword of the "-k" "command-line
switch"_Section_start.html#start_6.  If you do not change this, no
additional parallelism (beyond MPI) will be invoked on the host
CPU(s).

You can compare the performance running in different modes:

run with 1 MPI task/node and N threads/task
run with N MPI tasks/node and 1 thread/task
run with settings in between these extremes :ul

Examples of mpirun commands in these modes are shown above.

When using KOKKOS to perform multi-threading, it is important for
performance to bind both MPI tasks to physical cores, and threads to
physical cores, so they do not migrate during a simulation.

If you are not certain MPI tasks are being bound (check the defaults
for your MPI installation), binding can be forced with these flags:

OpenMPI 1.8: mpirun -np 2 -bind-to socket -map-by socket ./lmp_openmpi ...
Mvapich2 2.0: mpiexec -np 2 -bind-to socket -map-by socket ./lmp_mvapich ... :pre

For binding threads with the KOKKOS OMP option, use thread affinity
environment variables to force binding.  With OpenMP 3.1 (gcc 4.7 or
later, intel 12 or later) setting the environment variable
OMP_PROC_BIND=true should be sufficient.  For binding threads with the
KOKKOS pthreads option, compile LAMMPS the KOKKOS HWLOC=yes option
(see "this section"_Section_packages.html#KOKKOS of the manual for
details).

[Running on GPUs:]

Insure the -arch setting in the machine makefile you are using,
e.g. src/MAKE/Makefile.cuda, is correct for your GPU hardware/software.
(see "this section"_Section_packages.html#KOKKOS of the manual for
details).

The -np setting of the mpirun command should set the number of MPI
tasks/node to be equal to the # of physical GPUs on the node.

Use the "-k" "command-line switch"_Section_commands.html#start_6 to
specify the number of GPUs per node, and the number of threads per MPI
task.  As above for multi-core CPUs (and no GPU), if N is the number
of physical cores/node, then the number of MPI tasks/node * number of
threads/task should not exceed N.  With one GPU (and one MPI task) it
may be faster to use less than all the available cores, by setting
threads/task to a smaller value.  This is because using all the cores
on a dual-socket node will incur extra cost to copy memory from the
2nd socket to the GPU.

Examples of mpirun commands that follow these rules are shown above.

NOTE: When using a GPU, you will achieve the best performance if your
input script does not use any fix or compute styles which are not yet
Kokkos-enabled.  This allows data to stay on the GPU for multiple
timesteps, without being copied back to the host CPU.  Invoking a
non-Kokkos fix or compute, or performing I/O for
"thermo"_thermo_style.html or "dump"_dump.html output will cause data
to be copied back to the CPU.

You cannot yet assign multiple MPI tasks to the same GPU with the
KOKKOS package.  We plan to support this in the future, similar to the
GPU package in LAMMPS.

You cannot yet use both the host (multi-threaded) and device (GPU)
together to compute pairwise interactions with the KOKKOS package.  We
hope to support this in the future, similar to the GPU package in
LAMMPS.

[Running on an Intel Phi:]

Kokkos only uses Intel Phi processors in their "native" mode, i.e.
not hosted by a CPU.

As illustrated above, build LAMMPS with OMP=yes (the default) and
MIC=yes.  The latter insures code is correctly compiled for the Intel
Phi.  The OMP setting means OpenMP will be used for parallelization on
the Phi, which is currently the best option within Kokkos.  In the
future, other options may be added.

Current-generation Intel Phi chips have either 61 or 57 cores.  One
core should be excluded for running the OS, leaving 60 or 56 cores.
Each core is hyperthreaded, so there are effectively N = 240 (4*60) or
N = 224 (4*56) cores to run on.

The -np setting of the mpirun command sets the number of MPI
tasks/node.  The "-k on t Nt" command-line switch sets the number of
threads/task as Nt.  The product of these 2 values should be N, i.e.
240 or 224.  Also, the number of threads/task should be a multiple of
4 so that logical threads from more than one MPI task do not run on
the same physical core.

Examples of mpirun commands that follow these rules are shown above.

[Restrictions:]

As noted above, if using GPUs, the number of MPI tasks per compute
node should equal to the number of GPUs per compute node.  In the
future Kokkos will support assigning multiple MPI tasks to a single
GPU.

Currently Kokkos does not support AMD GPUs due to limits in the
available backend programming models.  Specifically, Kokkos requires
extensive C++ support from the Kernel language.  This is expected to
change in the future.<|MERGE_RESOLUTION|>--- conflicted
+++ resolved
@@ -132,15 +132,9 @@
 You must choose at build time whether to build for CPUs (OpenMP),
 GPUs, or Phi.
 
-<<<<<<< HEAD
-You can do any of these in one line, using the src/Make.py script,
-described in "Section 4"_Section_packages.html of the manual.
-Type "Make.py -h" for help.  If run from the src directory, these
-=======
 You can do any of these in one line, using the suitable make command
 line flags as described in "Section 4"_Section_packages.html of the
 manual. If run from the src directory, these
->>>>>>> 355aad96
 commands will create src/lmp_kokkos_omp, lmp_kokkos_cuda, and
 lmp_kokkos_phi.  Note that the OMP and PHI options use
 src/MAKE/Makefile.mpi as the starting Makefile.machine.  The CUDA
