--- conflicted
+++ resolved
@@ -1,12 +1,7 @@
 ---
-<<<<<<< HEAD
-lammps_version: 23 Jun 2022
-date_generated: Wed Sep 21 13:52:39 2022
-=======
 lammps_version: 3 Nov 2022
 tags: generated
 date_generated: Fri Dec 16 10:53:11 2022
->>>>>>> e5bcbd42
 epsilon: 3e-12
 skip_tests: gpu kokkos_omp omp
 prerequisites: ! |
